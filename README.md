<div align="right"><a href="https://guidance.readthedocs.org"><img src="https://readthedocs.org/projects/guidance/badge/?version=latest&style=flat" /></a></div>
<div align="center"><picture>
  <source media="(prefers-color-scheme: dark)" srcset="docs/figures/guidance_logo_blue_dark.svg">
  <img alt="guidance" src="docs/figures/guidance_logo_blue.svg" width=300">
</picture></div>
<br/>

**`guidance`** is a programming paradigm that offers superior control and efficiency compared to conventional prompting and chaining. It allows users to constrain generation (e.g. with regex and CFGs) as well as to interleave control (conditional, loops) and generation seamlessly. Here are some important features: 

1. **Pure, beautiful python** with additional LM functionality. E.g. here is [basic generation](#basic-generation):
```python
from guidance import models, gen
# Could be transformers, LlamaCpp, VertexAI, OpenAI...
llama2 = models.LlamaCpp(path, n_gpu_layers=-1)
lama2 + f'Do you want a joke or a poem? ' + gen(stop='.')
```
> Do you want a joke or a poem? I'll give you a poem

2. [**Constrained generation**](#constrained-generation) with [selects](#select-basic), [regular expressions](regular-expressions), and [context-free grammars](context-free-grammars). E.g. here is a simple select:
```python
from guidance import select
llama2 + f'Do you want a joke or a poem? A ' + select(['joke', 'poem'])
```
> Do you want a joke or a poem? A poem

3. **Rich templates with f-strings**:
```python
llama2 + f'''\
Do you want a joke or a poem? A {select(['joke', 'poem'])}.
Okay, here is a one-liner: "{gen(stop='"')}"
'''
```
> Do you want a joke or a poem? A poem.  
> Okay, here is a one-liner: "I'm a poet, and I know it."


4. [**Stateful control + generation:**](#stateful-control--generation) easy to interleave prompting / logic / generation, no need for intermediate parsers:
```python
<<<<<<< HEAD
=======
# capture a selection under the name 'answer'
>>>>>>> 7d480d9f
lm = llama2 + f"Do you want a joke or a poem? A {select(['joke', 'poem'], name='answer')}.\n"
if lm["answer"] == "joke":
    lm += f"Here is a one-line joke about cats: " + gen('output', stop='\n')
else:
    lm += f"Here is a one-line poem about dogs: " + gen('output', stop='\n')
```
> Do you want a joke or a poem? A poem.  
> Here is a one-line poem about dogs: “Dogs are the best.”

5. **Abstract chat interface** that uses the right special tokens for any chat model:
```python
from guidance import user, assistant

# load a chat model
chat_lm = models.LlamaCppChat(model_path, n_gpu_layers=-1)

# wrap with chat block contexts
with user():
    lm = chat_lm + 'Do you want a joke or a poem?'
with assistant():
    lm += f"A {select(['joke', 'poem'])}."`
```

6. **Easy to write reusable components**
```python
@guidance
def one_line_thing(lm, thing, topic):
    lm += f'Here is a one-line {thing} about {topic}: ' + gen(stop='\n')
    return lm

lm = llama2 + f"Do you want a joke or a poem? A {select(['joke', 'poem'], name='thing')}.\n"
lm += one_line_thing(lm['thing'], 'cats')
```
> Do you want a joke or a poem? A poem.  
> Here is a one-line poem about cats: “Cats are the best.”

7. **A library of such components**, e.g. substring:
```python
from guidance import substring
text = 'guidance is awesome. guidance is so great. guidance is the best thing since sliced bread.'
llama2 + f'Here is a true statement about the guidance library: "{substring(text)}"'
```
> Here is a true statement about the guidance library: "the best thing since sliced bread."

8. [**Easy tool use**](#automatic-interleaving-of-control-and-generation-tool-use), where the model stops generation when a tool is called, calls the tool, then resumes generation:
```python
@guidance
def add_one(lm, input):
    lm += f' = {int(input) + 1}'
    return lm
@guidance
def add_two(lm, input):
    lm += f' = {int(input) + 2}'
    return lm
llama2 + 'add_one(1) = 2\n' + gen(max_tokens=15, tools=[add_one, add_two])
```
> add_one(1) = 2  
> add_two(1) = 3  
> add_three(1) = 4  
> add_one(2) = 3  

9. **Speed**: In contrast to chaining, `guidance` programs are the equivalent of a single LLM call. More so, whatever non-generated text that gets appended is batched, so that `guidance` programs are **faster** than having the LM generate intermediate text when you have a set structure.
10. **Token healing**: Users deal with text (or bytes) rather than tokens, and thus don't have to worry about [perverse token boundaries issues](https://towardsdatascience.com/the-art-of-prompt-design-prompt-boundaries-and-token-healing-3b2448b0be38) such as 'prompt ending in whitespace'.
11. **Streaming support**, also integrated with jupyter notebooks:
<img src="docs/figures/proverb_animation.gif" width="404">  
TODO: change this image to new version with the example above.

12. **High compatibility:** works with Transformers, llamacpp, VertexAI, OpenAI. Users can write one guidance program and execute it on many backends (note that the most powerful features require enpoint integration, and for now work best with transformers and llamacpp).


## Install
```bash
pip install guidance
```
## Loading models
### llama-cpp
Install the python bindings:
```bash
CMAKE_ARGS="-DLLAMA_CUBLAS=on" pip install llama-cpp-python
```
Loading the model:
```python
from guidance import models
lm = models.LlamaCpp(path_to_model, n_gpu_layers=-1)
```

### transformers
Install transformers:
```python
from guidance import models
lm = models.Transformers(model_name_or_path)
```

### Vertex
Todo @Scott: talk about how constrained generation is different for these models

### OpenAI
Todo @Scott

## Example notebooks
- todo

## Basic generation
An `lm` object is immutable, so you change it by creating new copies of it. By default, when you append things to `lm`, it creates a copy, e.g.:
```python
from guidance import models, gen, select
llama2 = models.LlamaCpp(path_to_model, n_gpu_layers=-1)
# llama2 is not modified, and `lm` is a copy of it with the prompt appended
lm = llama2 + 'This is a prompt'
```

You can append _generation_ calls to it, e.g.
```python
lm = llama2 + 'This is a prompt' + gen(max_tokens=10)
```
> This is a prompt for the 2018 NaNoW

You can also interleave generation calls with plain text, or control flows:
```python
# Note how we set stop tokens
lm = llama2 + 'I like to play with my ' + gen(stop=' ') + ' in' + gen(stop=['\n', '.', '!'])
```
> I like to play with my friends in the park

## Constrained Generation
### Select (basic)
`select` constrains generation to a set of options:
```python
lm = llama2 + 'I like the color ' + select(['red', 'blue', 'green'])
```
> I like the color blue

### Regular expressions
`gen` has optional arguments `regex` and `stop_regex`, which allow generation (and stopping, respectively) to be controlled by a regex. 

#### Regex to constrain generation
Unconstrained:

```python
lm = llama2 + 'Question: Luke has ten balls. He gives three to his brother.\n'
lm += 'How many balls does he have left?\n'
lm += 'Answer: ' + gen(stop='\n')
```
> Answer: Seven.

Constrained by regex:

```python
lm = llama2 + 'Question: Luke has ten balls. He gives three to his brother.\n'
lm += 'How many balls does he have left?\n'
lm += 'Answer: ' + gen(regex='\d+')
```
> Answer: 7


#### Regex as stopping criterion
Unconstrained:
```python
lm = llama2 + '19, 18,' + gen(max_tokens=50)
```
> 19, 18, 17, 16, 15, 14, 13, 12, 11, 10, 9, 8, 7, 6, 5, 4,

Stop with traditional stop text, whenever the model generates the number 7:
```python
lm = llama2 + '19, 18,' + gen(max_tokens=50, stop='7')
```
> 19, 18, 1
 
Stop whenever the model generates the character `7` without any numbers around it: 
```python
lm = llama2 + '19, 18,' + gen(max_tokens=50, stop_regex='[^\d]7[^\d]')
```
> 19, 18, 17, 16, 15, 14, 13, 12, 11, 10, 9, 8,

### Context-free grammars
We expose a variety of operators that make it easy to define CFGs, which in turn can be used to constrain generation.
For example, we can use the `select` operator (it accepts CFGs as options), `zero_or_more` and `one_or_more` to define a grammar for mathematical expressions:
```python
import guidance
from guidance import one_or_more, select, zero_or_more
# stateless=True indicates this function does not depend on LLM generations
@guidance(stateless=True)
def number(lm):
    n = one_or_more(select(['0', '1', '2', '3', '4', '5', '6', '7', '8', '9']))
    # Allow for negative or positive numbers
    return select(['-' + n, n])

@guidance(stateless=True)
def operator(lm):
    return select(['+' , '*', '**', '/', '-'])

@guidance(stateless=True)
def expression(lm):
    # Either
    # 1. A number (terminal)
    # 2. two expressions with an operator and optional whitespace
    # 3. An expression with parentheses around it
    return select([
        number(),
        expression() + zero_or_more(' ') +  operator() + zero_or_more(' ') +  expression(),
        '(' + expression() + ')'
    ])
```

The `@guidance(stateless=True)` decorator makes it such that a function (e.g. `expression`) lives as a stateless grammar that does not get 'executed' until we call call `lm + expression()` or `lm += expression()`. For example, here is an example of _unconstrained_ generation:
```python
# Without constraints
lm = llama2 + 'Problem: Luke has a hundred and six balls. He then loses thirty six.\n'
lm += 'Equivalent arithmetic expression: ' + gen(stop='\n') + '\n'
```
> Equivalent arithmetic expression: 106 - 36 = 60

Notice how the model wrote the right equation but solved it (incorrectly). If we wanted to constrain the model such that it only writes valid expressions (without trying to solve them), we can just append our grammar to it:
```python
grammar = expression()
lm = llama2 + 'Problem: Luke has a hundred and six balls. He then loses thirty six.\n'
lm += 'Equivalent arithmetic expression: ' + grammar + '\n'
```
> Equivalent arithmetic expression: 106 - 36

Grammars are very easy to compose. For example, let's say we want a grammar that generates either a mathematical expression or an expression followed by a solution followed by another expression. Creating this grammar is easy:

```python
from guidance import regex
grammar = select([expression(), expression() +  regex(' = \d+; ') + expression()])
```
We can generate according to it:
```python
llama2 + 'Here is a math expression for two plus two: ' + grammar
```
> Here is a math expression for two plus two: 2 + 2

```python
llama2 + '2 + 2 = 4; 3+3\n' + grammar
```
> 2 + 2 = 4; 3+3

Even if you don't like thinking in terms of recursive grammars, this formalism makes it easy to constrain generation. For example, let's say we have the following one-shot prompt:
```python
@guidance(stateless=True)
def ner_instruction(lm, input):
    lm += f'''\
    Please tag each word in the input with PER, ORG, LOC, or nothing
    ---
    Input: John worked at Apple.
    Output:
    John: PER
    worked: 
    at: 
    Apple: ORG
    .: 
    ---
    Input: {input}
    Output:
    '''
    return lm
input = 'Julia never went to Morocco in her life!!'
llama2 + ner_instruction(input) + gen(stop='---')`
```
> Input: Julia never went to Morroco in her life!!  
> Output:  
> Julia: PER  
> never:   
> went:   
> to:   
> Morocc: ORG  
> in:   
> her:   
> life: LOC  
> !!:   
> .:   

Notice that the model did not spell the word 'Morocco' correctly. Sometimes the model might also hallucinate a tag that doesn't exist. We can improve this by adding more few-shot examples, etc, but we can also constrain generation to the exact format we want:
```python
import re
guidance(stateless=True)
def constrained_ner(lm, input):
    # Split into words
    words = [x for x in re.split('([^a-zA-Z0-9])', input) if x and not re.match('\s', x)]
    ret = ''
    for x in words:
        ret += x + ': ' + select(['PER', 'ORG', 'LOC', '']) + '\n'
    return ret`
llama2 + ner_instruction(input) + constrained_ner(input)
```

> Input: Julia never went to Morocco in her life!!  
> Output:  
> Julia: PER  
> never:   
> went:   
> to:   
> Morocco: ORG  
> in:   
> her:   
> life: LOC  
> !:   
> !:   

While `constrained_ner(input)` **is** a grammar that constrains the model generation, it _feels_ like you're just writing normal imperative python code with `+=` and `selects`.




## Stateful control + generation
### State in immutable objects
Whenever you do `lm + grammar` or `lm + gen`, `lm + select`, etc, you return an lm object with additional state. For example:

```python
lm = llama2 + 'This is a prompt' + gen(name='test', max_tokens=10)
lm += select(['this', 'that'], name='test2')
lm['test'], lm['test2']
```
### Stateful `guidance` functions
The guidance decorator is `@guidance(stateless=False)` by default, meaning that a function with this decorator depends on the lm state to execute (either prior state or state generated within the function). For example:
```python
@guidance(stateless=False)
def test(lm):
    lm += 'Should I say "Scott"?\n' + select(['yes', 'no'], name='answer') + '\n'
    if lm['answer'] == 'yes':
        lm += 'Scott'
    else:
        lm += 'Not Scott'
    return lm
llama2 + test()
```
> Should I say "Scott"?
> yes
> Scott

### Example: ReAct
A big advantage of stateful control is that you don't have to write any intermediate parsers, and adding follow-up 'prompting' is easy, even if the follow up depends on what the model generates.
For example, let's say we want to implement the first example of ReAct prompt in [this](https://www.promptingguide.ai/techniques/react), and let's say the valid acts are only 'Search' or 'Finish'. We might write it like this:
```python
@guidance
def react_prompt_example(lm, question, max_rounds=10):
    lm += f'Question: {question}\n'
    i = 1
    while True:
        lm += f'Thought {i}: ' + gen(suffix='\n')
        lm += f'Act {i}: ' + select(['Search', 'Finish'], name='act') 
        lm += '[' + gen(name='arg', suffix=']') + '\n'
        if lm['act'] == 'Finish' or i == max_rounds:
            break
        else:
            lm += f'Observation {i}: ' + search(lm['arg']) + '\n'
        i += 1
    return lm
```
Notice how we don't have to write a parser for Act and argument and hope that the model generates something valid: we enforce it. Notice also that the loop only stops once the model chooses to act with 'Finish' (or once we hit a maximum number of rounds).

### Example: Changing intermediate step of a Chat session
We can also hide or change some of what the model generates. For example, below we get a Chat model (notice we use special `role` blocks) to name some experts to answer a question, but we always remove 'Ferriss' from the list if he is mentioned:
```python
from guidance import user, system, assistant
lm = llama2
query = 'How can I be more productive?'
with system():
    lm += 'You are a helpful and terse assistant.'
with user():
    lm += f'I want a response to the following question:\n{query}\n'
    lm += 'Name 3 world-class experts (past or present) who would be great at answering this.'
with assistant():
    temp_lm = lm
    for i in range(1, 4):
        # This regex only allows strings that look like names (where every word is capitalized)
        temp_lm += f'{i}. ' + gen(regex='([A-Z][a-z]*\s*)+', suffix='\n', name='experts', list_append=True)
    experts = [x for x in temp_lm['experts'] if 'Ferriss' not in x]
    # Notice that even if the model generates 'Ferriss' above, it doesn't get added to `lm`, only to `temp_lm`
    lm += ', '.join(experts)
with user():
    lm += 'Great, now please answer the question as if these experts had collaborated in writing a joint anonymous answer.'
with assistant():
    lm += gen(max_tokens=100)
```
> Screenshot here

### Automatic interleaving of control and generation: tool use
Tool use is a common case of stateful control. To make it easy to do so, `gen` calls take `tools` as an optional argument, where each tool is defined by (1) a grammar that triggers its call and captures the arguments (if any), and (2) the actual tool call. Then, as generation unrolls, whenever the model generates something that matches the grammar of a tool call, it (1) stops generation, (2) calls the tool (which can append whatever it wants to the LM session), and (3) continues generation.

For example, here is how we might implement a calculator tool, leveraging our `expression` grammar above:
```python
from guidance import capture, Tool
@guidance(stateless=True)
def calculator_call(lm):
    # capture just 'names' the expression, to be saved in the LM state
    return 'calculator(' + capture(expression(), 'tool_args') + ')'

@guidance
def calculator(lm):
    expression = lm['tool_args']
    # You typically don't want to run eval directly for save reasons, but here we are guaranteed to only have mathematical expressions
    lm += f' = {eval(expression)}'
    return lm
calculator_tool = Tool(calculator_call(), calculator)
llama2 + 'Here are five expressions:\ncalculator(3 *3) = 33\ncalculator(2 + 1 * 3) = 5\n'  + gen(max_tokens=30, tools=[calculator_tool], stop='\n\n')
```
> Here are five expressions:  
> calculator(3 *3) = 33  
> calculator(2 + 1 * 3) = 5  
> calculator(10 / 2) = 5.0  
> calculator(10 - 1) = 9  
> calculator(10 * 2) = 20  

Notice that the calculator is just called seamlessly during generation. Here is a more realistic exampe of the model solving a gsm8k question:

```python
@guidance
def math_with_calc(lm, question):
    # One-shot example
    lm += '''Question: John starts with 2 balls. He then quintupled his number of balls. Then he lost half of them. He then gave 3 to his brother. How many does he have left?
Reasoning:
1. He quintupled his balls, so he has calculator(2 * 5) = 10 balls.
1. He lost half, he has calculator(10 / 2) = 5 balls.
3. He gave 3 to his brother, so he has calculator(5 - 3) = 2 balls.
Answer: 2\n\n'''
    lm += f'Question: {question}\n'
    lm += 'Reasoning: ' + gen(max_tokens=200, tools=[calculator_tool], stop='Answer')
    # Only numbers or commas
    lm += 'Answer: ' + gen(regex='[-\d,]+')
    return lm

question = '''Janet’s ducks lay 16 eggs per day. She eats three for breakfast every morning and bakes muffins for her friends every day with four. She sells the remainder at the farmers' market daily for $2 per fresh duck egg. How much in dollars does she make every day at the farmers' market?'''
llama2 + math_with_calc(question)
```
> Question: Janet’s ducks lay 16 eggs per day. She eats three for breakfast every morning and bakes muffins for her friends every day with four. She sells the remainder at the farmers' market daily for $2 per fresh duck egg. How much in dollars does she make every day at the farmers' market?
> Reasoning:   
> 1. She lays 16 eggs per day.  
> 2. She eats 3 for breakfast, so she has calculator(16 - 3) = 13 eggs left.  
> 3. She bakes 4 muffins, so she has calculator(13 - 4) = 9 eggs left.  
> 4. She sell the remainder at the farmers' market for $2 per egg, so she makes calculator(9 * 2) = 18 dollars per day.  
> Answer: 18

You can also initialize a `Tool` with any `@guidance`-decorated function, and the default call grammar will be like a python call. Here is an example of using multiple such tools in the same `gen` call:
```python
@guidance
def say_scott(lm, n):
    lm += '\n'
    for _ in range(int(n)):
        lm += 'Scott\n'
    return lm

@guidance
def say_marco(lm, n):
    lm += '\n'
    for _ in range(int(n)):
        lm += 'marco\n'
    return lm

tools = [Tool(callable=say_scott), Tool(callable=say_marco)]
llama2 + 'I am going to call say_scott and say_marco a few times:\n' + 'say_scott(1)\nScott\n' + gen(max_tokens=20, tools=tools)
```
> I am going to call say_scott and say_marco a few times:  
> say_scott(1)  
> Scott  
>   
> say_marco(1)  
> marco  
>   
> say_scott(2)  
> Scott  
> Scott  
>   
> say_marco(2)  
> marco  
> marco  

## Interface stuff
- Jupyter notebook
- Streaming

## Text, not tokens
- Brief explanation of token healing
- Note how token healing matters a lot for interleaving, example of uncommited token

## Fast
- Refer back to token-by-token tagging and how it would be impractical with chaining
- Acceleration example

------------------
<!--It expands the API of language models so you can craft rich output structure, design precise tool use, create multi-agent interactions, and much more all while using clear code and maximum inference efficiency.-->
<b>Guidance</b> enables you to control modern language models more effectively and efficiently than traditional prompting or chaining. Guidance programs allow you to interleave generation, prompting, and logical control into a single  Simple output structures like [Chain of Thought](https://arxiv.org/abs/2201.11903) and its many variants (e.g., [ART](https://arxiv.org/abs/2303.09014), [Auto-CoT](https://arxiv.org/abs/2210.03493), etc.) have been shown to improve LLM performance. The advent of more powerful LLMs like [GPT-4](https://openai.com/research/gpt-4) allows for even richer structure, and `guidance` makes that structure easier and cheaper.

Features:
- [x] Simple, intuitive syntax, based on [Handlebars](https://handlebarsjs.com/) templating.
- [x] Rich output structure with multiple generations, selections, conditionals, tool use, etc.
- [x] Playground-like streaming in Jupyter/VSCode Notebooks.
- [x] Smart seed-based generation caching.
- [x] Support for role-based chat models (e.g., [ChatGPT](https://beta.openai.com/docs/guides/chat)).
- [x] Easy integration with Hugging Face models, including [guidance acceleration](notebooks/guidance_acceleration.ipynb) for speedups over standard prompting, [token healing](notebooks/token_healing.ipynb) to optimize prompt boundaries, and [regex pattern guides](notebooks/pattern_guides.ipynb) to enforce formats.

## Install

```python
pip install guidance
```


                                     
## Live streaming (<a href="https://github.com/microsoft/guidance/blob/main/notebooks/proverb.ipynb">notebook</a>)

Speed up your prompt development cycle by streaming complex templates and generations live in your notebook. At first glance, Guidance feels like a templating language, and just like standard <a href="https://handlebarsjs.com">Handlebars</a> templates, you can do variable interpolation (e.g., `{{proverb}}`) and logical control. But unlike standard templating languages, guidance programs have a well defined linear execution order that directly corresponds to the token order as processed by the language model. This means that at any point during execution the language model can be used to generate text (using the `{{gen}}` command) or make logical control flow decisions. This interleaving of generation and prompting allows for precise output structure that produces clear and parsable results.

```python
import guidance

# set the default language model used to execute guidance programs
guidance.llm = guidance.llms.OpenAI("text-davinci-003")

# define a guidance program that adapts a proverb
program = guidance("""Tweak this proverb to apply to model instructions instead.

{{proverb}}
- {{book}} {{chapter}}:{{verse}}

UPDATED
Where there is no guidance{{gen 'rewrite' stop="\\n-"}}
- GPT {{#select 'chapter'}}9{{or}}10{{or}}11{{/select}}:{{gen 'verse'}}""")

# execute the program on a specific proverb
executed_program = program(
    proverb="Where there is no guidance, a people falls,\nbut in an abundance of counselors there is safety.",
    book="Proverbs",
    chapter=11,
    verse=14
)
```
<img src="docs/figures/proverb_animation.gif" width="404">

After a program is executed, all the generated variables are now easily accessible:

```python
executed_program["rewrite"]
```
> ', a model fails,\nbut in an abundance of instructions there is safety.'

## Chat dialog (<a href="https://github.com/microsoft/guidance/blob/main/notebooks/chat.ipynb">notebook</a>)

Guidance supports API-based chat models like GPT-4, as well as open chat models like Vicuna through a unified API based on role tags (e.g., `{{#system}}...{{/system}}`). This allows interactive dialog development that combines rich templating and logical control with modern chat models.

```python
# connect to a chat model like GPT-4 or Vicuna
gpt4 = guidance.llms.OpenAI("gpt-4")
# vicuna = guidance.llms.transformers.Vicuna("your_path/vicuna_13B", device_map="auto")

experts = guidance('''
{{#system~}}
You are a helpful and terse assistant.
{{~/system}}

{{#user~}}
I want a response to the following question:
{{query}}
Name 3 world-class experts (past or present) who would be great at answering this?
Don't answer the question yet.
{{~/user}}

{{#assistant~}}
{{gen 'expert_names' temperature=0 max_tokens=300}}
{{~/assistant}}

{{#user~}}
Great, now please answer the question as if these experts had collaborated in writing a joint anonymous answer.
{{~/user}}

{{#assistant~}}
{{gen 'answer' temperature=0 max_tokens=500}}
{{~/assistant}}
''', llm=gpt4)

experts(query='How can I be more productive?')
```
<img src="docs/figures/chat_animation.gif" width="619">

## Guidance acceleration (<a href="https://github.com/microsoft/guidance/blob/main/notebooks/guidance_acceleration.ipynb">notebook</a>)

When multiple generation or LLM-directed control flow statements are used in a single Guidance program then we can significantly improve inference performance by optimally reusing the Key/Value caches as we progress through the prompt. This means Guidance only asks the LLM to generate the green text below, not the entire program. **This cuts this prompt's runtime in half vs. a standard generation approach.** 

````python
# we use LLaMA here, but any GPT-style model will do
llama = guidance.llms.Transformers("your_path/llama-7b", device=0)

# we can pre-define valid option sets
valid_weapons = ["sword", "axe", "mace", "spear", "bow", "crossbow"]

# define the prompt
character_maker = guidance("""The following is a character profile for an RPG game in JSON format.
```json
{
    "id": "{{id}}",
    "description": "{{description}}",
    "name": "{{gen 'name'}}",
    "age": {{gen 'age' pattern='[0-9]+' stop=','}},
    "armor": "{{#select 'armor'}}leather{{or}}chainmail{{or}}plate{{/select}}",
    "weapon": "{{select 'weapon' options=valid_weapons}}",
    "class": "{{gen 'class'}}",
    "mantra": "{{gen 'mantra' temperature=0.7}}",
    "strength": {{gen 'strength' pattern='[0-9]+' stop=','}},
    "items": [{{#geneach 'items' num_iterations=5 join=', '}}"{{gen 'this' temperature=0.7}}"{{/geneach}}]
}```""")

# generate a character
character_maker(
    id="e1f491f7-7ab8-4dac-8c20-c92b5e7d883d",
    description="A quick and nimble fighter.",
    valid_weapons=valid_weapons, llm=llama
)
````
<img src="docs/figures/json_animation.gif" width="565">

The prompt above typically takes just over 2.5 seconds to complete on a A6000 GPU when using LLaMA 7B. If we were to run the same prompt adapted to be a single generation call (the standard practice today) it takes about 5 seconds to complete (4 of which is token generation and 1 of which is prompt processing). *This means Guidance acceleration delivers a 2x speedup over the standard approach for this prompt.* In practice the exact speed-up factor depends on the format of your specific prompt and the size of your model (larger models benefit more). Acceleration is also only supported for Transformers LLMs at the moment. See the [notebook](https://github.com/microsoft/guidance/blob/main/notebooks/guidance_acceleration.ipynb) for more details.

## Token healing (<a href="https://github.com/microsoft/guidance/blob/main/notebooks/art_of_prompt_design/prompt_boundaries_and_token_healing.ipynb">notebook</a>)

The standard greedy tokenizations used by most language models introduce a subtle and powerful bias that can have all kinds of unintended consequences for your prompts. Using a process we call "token healing" `guidance` automatically removes these surprising biases, freeing you to focus on designing the prompts you want without worrying about tokenization artifacts.

Consider the following example, where we are trying to generate an HTTP URL string:

```python
# we use StableLM as an open example, but these issues impact all models to varying degrees
guidance.llm = guidance.llms.Transformers("stabilityai/stablelm-base-alpha-3b", device=0)

# we turn token healing off so that guidance acts like a normal prompting library
program = guidance('''The link is <a href="http:{{gen max_tokens=10 token_healing=False}}''')
program()
```
<img src="docs/figures/url_with_space.png" width="372">

Note that the output generated by the LLM does not complete the URL with the obvious next characters (two forward slashes). It instead creates an invalid URL string with a space in the middle. Why? Because the string "://" is its own token (`1358`), and so once the model sees a colon by itself (token `27`), it assumes that the next characters cannot be "//"; otherwise, the tokenizer would not have used `27` and instead would have used `1358` (the token for "://").

This bias is not just limited to the colon character -- it happens everywhere. *Over 70% of the 10k most common tokens for the StableLM model used above are prefixes of longer possible tokens, and so cause token boundary bias when they are the last token in a prompt.* For example the ":" token `27` has **34** possible extensions, the " the" token `1735` has **51** extensions, and the " " (space) token `209` has **28,802** extensions).

`guidance` eliminates these biases by backing up the model by one token then allowing the model to step forward while constraining it to only generate tokens whose prefix matches the last token. This "token healing" process eliminates token boundary biases and allows any prompt to be completed naturally:

```python
guidance('The link is <a href="http:{{gen max_tokens=10}}')()
```
<img src="docs/figures/url_without_space.png" width="362">

## Rich output structure example ([notebook](notebooks/anachronism.ipynb))

To demonstrate the value of output structure, we take [a simple task](https://github.com/google/BIG-bench/tree/main/bigbench/benchmark_tasks/anachronisms) from BigBench, where the goal is to identify whether a given sentence contains an anachronism (a statement that is impossible because of non-overlapping time periods). Below is a simple two-shot prompt for it, with a human-crafted chain-of-thought sequence.

Guidance programs, like standard Handlebars templates, allow both variable interpolation (e.g., `{{input}}`) and logical control. But unlike standard templating languages, guidance programs have a unique linear execution order that directly corresponds to the token order as processed by the language model. This means that at any point during execution the language model can be used to generate text (the `{{gen}}` command) or make logical control flow decisions (the `{{#select}}...{{or}}...{{/select}}` command). This interleaving of generation and prompting allows for precise output structure that improves accuracy while also producing clear and parsable results.
```python
import guidance
                                                      
# set the default language model used to execute guidance programs
guidance.llm = guidance.llms.OpenAI("text-davinci-003") 

# define the few shot examples
examples = [
    {'input': 'I wrote about shakespeare',
    'entities': [{'entity': 'I', 'time': 'present'}, {'entity': 'Shakespeare', 'time': '16th century'}],
    'reasoning': 'I can write about Shakespeare because he lived in the past with respect to me.',
    'answer': 'No'},
    {'input': 'Shakespeare wrote about me',
    'entities': [{'entity': 'Shakespeare', 'time': '16th century'}, {'entity': 'I', 'time': 'present'}],
    'reasoning': 'Shakespeare cannot have written about me, because he died before I was born',
    'answer': 'Yes'}
]

# define the guidance program
structure_program = guidance(
'''Given a sentence tell me whether it contains an anachronism (i.e. whether it could have happened or not based on the time periods associated with the entities).
----

{{~! display the few-shot examples ~}}
{{~#each examples}}
Sentence: {{this.input}}
Entities and dates:{{#each this.entities}}
{{this.entity}}: {{this.time}}{{/each}}
Reasoning: {{this.reasoning}}
Anachronism: {{this.answer}}
---
{{~/each}}

{{~! place the real question at the end }}
Sentence: {{input}}
Entities and dates:
{{gen "entities"}}
Reasoning:{{gen "reasoning"}}
Anachronism:{{#select "answer"}} Yes{{or}} No{{/select}}''')

# execute the program
out = structure_program(
    examples=examples,
    input='The T-rex bit my dog'
)
```
<img src="docs/figures/anachronism.png" width="837">

All of the generated program variables are now available in the executed program object:
```python
out["answer"]
```
> ' Yes'

We [compute accuracy](notebooks/anachronism.ipynb) on the validation set, and compare it to using the same two-shot examples above **without** the output structure, as well as to the best reported result [here](https://github.com/google/BIG-bench/tree/main/bigbench/benchmark_tasks/anachronisms). The results below agree with existing literature, in that even a very simple output structure drastically improves performance, even compared against much larger models.
| Model | Accuracy |
| :---: | :---: |
| [Few-shot learning with guidance examples, no CoT output structure](notebooks/anachronism.ipynb) | 63.04% |
| [PALM (3-shot)](https://github.com/google/BIG-bench/tree/main/bigbench/benchmark_tasks/anachronisms) | Around 69% |
| [Guidance](notebooks/anachronism.ipynb) | **76.01%** |

## Guaranteeing valid syntax JSON example ([notebook](notebooks/guaranteeing_valid_syntax.ipynb))

Large language models are great at generating useful outputs, but they are not great at guaranteeing that those outputs follow a specific format. This can cause problems when we want to use the outputs of a language model as input to another system. For example, if we want to use a language model to generate a JSON object, we need to make sure that the output is valid JSON. With `guidance` we can both [accelerate inference speed](notebooks/guidance_acceleration.ipynb) and ensure that generated JSON is always valid. Below we generate a random character profile for a game with perfect syntax every time:
```python
# load a model locally (we use LLaMA here)
guidance.llm = guidance.llms.Transformers("your_local_path/llama-7b", device=0)

# we can pre-define valid option sets
valid_weapons = ["sword", "axe", "mace", "spear", "bow", "crossbow"]

# define the prompt
program = guidance("""The following is a character profile for an RPG game in JSON format.
```json
{
    "description": "{{description}}",
    "name": "{{gen 'name'}}",
    "age": {{gen 'age' pattern='[0-9]+' stop=','}},
    "armor": "{{#select 'armor'}}leather{{or}}chainmail{{or}}plate{{/select}}",
    "weapon": "{{select 'weapon' options=valid_weapons}}",
    "class": "{{gen 'class'}}",
    "mantra": "{{gen 'mantra'}}",
    "strength": {{gen 'strength' pattern='[0-9]+' stop=','}},
    "items": [{{#geneach 'items' num_iterations=3}}
        "{{gen 'this'}}",{{/geneach}}
    ]
}```""")

# execute the prompt
program(description="A quick and nimble fighter.", valid_weapons=valid_weapons)
```
<img src="docs/figures/perfect_syntax.png" width="657">
                                                      
```python
# and we also have a valid Python dictionary
out.variables()
```
<img src="docs/figures/json_syntax_variables.png" width="714">
                                                      
## Role-based chat model example ([notebook](notebooks/chat.ipynb))
Modern chat-style models like ChatGPT and Alpaca are trained with special tokens that mark out "roles" for different areas of the prompt. Guidance supports these models through <a href="notebooks/api_examples/library/role.ipynb">role tags</a> that automatically map to the correct tokens or API calls for the current LLM. Below we show how a role-based guidance program enables simple multi-step reasoning and planning.

```python
import guidance
import re

# we use GPT-4 here, but you could use gpt-3.5-turbo as well
guidance.llm = guidance.llms.OpenAI("gpt-4")

# a custom function we will call in the guidance program
def parse_best(prosandcons, options):
    best = int(re.findall(r'Best=(\d+)', prosandcons)[0])
    return options[best]

# define the guidance program using role tags (like `{{#system}}...{{/system}}`)
create_plan = guidance('''
{{#system~}}
You are a helpful assistant.
{{~/system}}

{{! generate five potential ways to accomplish a goal }}
{{#block hidden=True}}
{{#user~}}
I want to {{goal}}.
{{~! generate potential options ~}}
Can you please generate one option for how to accomplish this?
Please make the option very short, at most one line.
{{~/user}}

{{#assistant~}}
{{gen 'options' n=5 temperature=1.0 max_tokens=500}}
{{~/assistant}}
{{/block}}

{{! generate pros and cons for each option and select the best option }}
{{#block hidden=True}}
{{#user~}}
I want to {{goal}}.

Can you please comment on the pros and cons of each of the following options, and then pick the best option?
---{{#each options}}
Option {{@index}}: {{this}}{{/each}}
---
Please discuss each option very briefly (one line for pros, one for cons), and end by saying Best=X, where X is the best option.
{{~/user}}

{{#assistant~}}
{{gen 'prosandcons' temperature=0.0 max_tokens=500}}
{{~/assistant}}
{{/block}}

{{! generate a plan to accomplish the chosen option }}
{{#user~}}
I want to {{goal}}.
{{~! Create a plan }}
Here is my plan:
{{parse_best prosandcons options}}
Please elaborate on this plan, and tell me how to best accomplish it.
{{~/user}}

{{#assistant~}}
{{gen 'plan' max_tokens=500}}
{{~/assistant}}''')

# execute the program for a specific goal
out = create_plan(
    goal='read more books',
    parse_best=parse_best # a custom Python function we call in the program
)
```
<img src="docs/figures/chat_reading.png" width="935">

This prompt/program is a bit more complicated, but we are basically going through 3 steps:
1. Generate a few options for how to accomplish the goal. Note that we generate with `n=5`, such that each option is a separate generation (and is not impacted by the other options). We set `temperature=1` to encourage diversity.
2. Generate pros and cons for each option, and select the best one. We set `temperature=0` to encourage the model to be more precise.
3. Generate a plan for the best option, and ask the model to elaborate on it. Notice that steps 1 and 2 were `hidden`, which means GPT-4 does not see them when generating content that comes later (in this case, that means when generating the plan). This is a simple way to make the model focus on the current step.

Since steps 1 and 2 are hidden, they do not appear on the generated output (except briefly during stream), but we can print the variables that these steps generated:
```python
print('\n'.join(['Option %d: %s' % (i, x) for i, x in enumerate(out['options'])]))
```
> Option 0: Set a goal to read for 20 minutes every day before bedtime.  
Option 1: Join a book club for increased motivation and accountability.  
Option 2: Set a daily goal to read for 20 minutes.  
Option 3: Set a daily reminder to read for at least 20 minutes.  
Option 4: Set a daily goal to read at least one chapter or 20 pages.  

```python
print(out['prosandcons'])
``` 

> Option 0:  
> Pros: Establishes a consistent reading routine.  
> Cons: May not be suitable for those with varying schedules.  
> \---  
> Option 1:  
> Pros: Provides social motivation and accountability.  
> Cons: May not align with personal reading preferences.  
> \---  
> Option 2:  
> Pros: Encourages daily reading habit.  
> Cons: Lacks a specific time frame, which may lead to procrastination.  
> \---  
> Option 3:  
> Pros: Acts as a daily reminder to prioritize reading.  
> Cons: May become repetitive and easy to ignore.  
> \---  
> Option 4:  
> Pros: Sets a clear daily reading target.  
> Cons: May be difficult to achieve on busy days or with longer chapters.  
>   
> Best=0 

## Agents ([notebook](notebooks/chat.ipynb))
We can easily build agents that talk to each other or to a user, via the `await` command. The `await` command allows us to pause execution and return a partially executed guidance program. By putting `await` in a loop, that partially executed program can then be called again and again to form a dialog (or any other structure you design). For example, here is how we might get GPT-4 to simulate two agents talking to one another:

```python
import guidance
import re
guidance.llm = guidance.llms.OpenAI("gpt-4")
role_simulator = guidance('''
{{#system~}}
You are a helpful assistant
{{~/system}}
                                           
{{#user~}}
You will answer the user as {{role}} in the following conversation. At every step, I will provide you with the user input, as well as a comment reminding you of your instructions. Never talk about the fact that you are an AI, even if the user asks you. Always answer as {{role}}.
{{#if first_question}}You can also start the conversation.{{/if}}
{{~/user}}
                                           
{{~! The assistant either starts the conversation or not, depending on if this is the first or second agent }}
{{#assistant~}}
Ok, I will follow these instructions.
{{#if first_question}}Let me start the conversation now:
{{role}}: {{first_question}}{{/if}}
{{~/assistant}}

{{~! Then the conversation unrolls }}
{{~#geneach 'conversation' stop=False}}
{{#user~}}
User: {{set 'this.input' (await 'input')}}
Comment: Remember, answer as a {{role}}. Start your utterance with {{role}}:
{{~/user}}

{{#assistant~}}
{{gen 'this.response' temperature=0 max_tokens=300}}
{{~/assistant}}
{{~/geneach}}''')

republican = role_simulator(role='Republican', await_missing=True)
democrat = role_simulator(role='Democrat', await_missing=True)

first_question = '''What do you think is the best way to stop inflation?'''
republican = republican(input=first_question, first_question=None)
democrat = democrat(input=republican["conversation"][-2]["response"].strip('Republican: '), first_question=first_question)
for i in range(2):
    republican = republican(input=democrat["conversation"][-2]["response"].replace('Democrat: ', ''))
    democrat = democrat(input=republican["conversation"][-2]["response"].replace('Republican: ', ''))
print('Democrat: ' + first_question)
for x in democrat['conversation'][:-1]:
    print('Republican:', x['input'])
    print()
    print(x['response'])
```
> Democrat: What do you think is the best way to stop inflation?

> Republican: The best way to stop inflation is by implementing sound fiscal policies, such as reducing government spending, lowering taxes, and promoting economic growth. Additionally, the Federal Reserve should focus on maintaining a stable monetary policy to control inflation.

> Democrat: I agree that sound fiscal policies are important in controlling inflation. As a Democrat, I would emphasize the importance of investing in education, healthcare, and infrastructure to promote long-term economic growth. Additionally, we should ensure that the Federal Reserve maintains a balanced approach to monetary policy, focusing on both controlling inflation and promoting full employment.


> Republican: While investing in education, healthcare, and infrastructure is important, we must also prioritize reducing the national debt and limiting government intervention in the economy. By lowering taxes and reducing regulations, we can encourage businesses to grow and create jobs, which will ultimately lead to long-term economic growth. As for the Federal Reserve, it's crucial to maintain a stable monetary policy that primarily focuses on controlling inflation, as this will create a more predictable economic environment for businesses and consumers.

> Democrat: While reducing the national debt and limiting government intervention are valid concerns, Democrats believe that strategic investments in education, healthcare, and infrastructure can lead to long-term economic growth and job creation. We also support a progressive tax system that ensures everyone pays their fair share, which can help fund these investments. As for the Federal Reserve, we believe that a balanced approach to monetary policy, focusing on both controlling inflation and promoting full employment, is essential for a healthy economy. We must strike a balance between fiscal responsibility and investing in our nation's future.

> Republican: It's important to find a balance between fiscal responsibility and investing in our nation's future. However, we believe that the best way to achieve long-term economic growth and job creation is through free-market principles, such as lower taxes and reduced regulations. This approach encourages businesses to expand and innovate, leading to a more prosperous economy. A progressive tax system can sometimes discourage growth and investment, so we advocate for a simpler, fairer tax system that promotes economic growth. Regarding the Federal Reserve, while promoting full employment is important, we must not lose sight of the primary goal of controlling inflation to maintain a stable and predictable economic environment.

> Democrat: I understand your perspective on free-market principles, but Democrats believe that a certain level of government intervention is necessary to ensure a fair and equitable economy. We support a progressive tax system to reduce income inequality and provide essential services to those in need. Additionally, we believe that regulations are important to protect consumers, workers, and the environment. As for the Federal Reserve, we agree that controlling inflation is crucial, but we also believe that promoting full employment should be a priority. By finding a balance between these goals, we can create a more inclusive and prosperous economy for all Americans.

## GPT4 + Bing
Last example [here](notebooks/chat.ipynb).

# API reference
All of the examples below are in [this notebook](notebooks/tutorial.ipynb).
## Template syntax
The template syntax is based on [Handlebars](https://handlebarsjs.com/), with a few additions.   
When `guidance` is called, it returns a Program:
```python
prompt = guidance('''What is {{example}}?''')
prompt
```
> What is {{example}}?

The program can be executed by passing in arguments:
```python
prompt(example='truth')
```
> What is truth?

Arguments can be iterables:
```python
people = ['John', 'Mary', 'Bob', 'Alice']
ideas = [{'name': 'truth', 'description': 'the state of being the case'},
         {'name': 'love', 'description': 'a strong feeling of affection'},]
prompt = guidance('''List of people:
{{#each people}}- {{this}}
{{~! This is a comment. The ~ removes adjacent whitespace either before or after a tag, depending on where you place it}}
{{/each~}}
List of ideas:
{{#each ideas}}{{this.name}}: {{this.description}}
{{/each}}''')
prompt(people=people, ideas=ideas)
```
![template_objects](docs/figures/template_objs.png)

Notice the special `~` character after `{{/each}}`.  
This can be added before or after any tag to remove all adjacent whitespace. Notice also the comment syntax: `{{! This is a comment }}`.

You can also include prompts/programs inside other prompts; e.g., here is how you could rewrite the prompt above:
```python
prompt1 = guidance('''List of people:
{{#each people}}- {{this}}
{{/each~}}''')
prompt2 = guidance('''{{>prompt1}}
List of ideas:
{{#each ideas}}{{this.name}}: {{this.description}}
{{/each}}''')
prompt2(prompt1=prompt1, people=people, ideas=ideas)
```

## Generation
### Basic generation
The `gen` tag is used to generate text. You can use whatever arguments are supported by the underlying model.
Executing a prompt calls the generation prompt:
```python
import guidance
# Set the default llm. Could also pass a different one as argument to guidance(), with guidance(llm=...)
guidance.llm = guidance.llms.OpenAI("text-davinci-003")
prompt = guidance('''The best thing about the beach is {{~gen 'best' temperature=0.7 max_tokens=7}}''')
prompt = prompt()
prompt
```
![generation1](docs/figures/generation1.png)  

`guidance` caches all OpenAI generations with the same arguments. If you want to flush the cache, you can call `guidance.llms.OpenAI.cache.clear()`.

### Selecting
You can select from a list of options using the `select` tag:
```python
prompt = guidance('''Is the following sentence offensive? Please answer with a single word, either "Yes", "No", or "Maybe".
Sentence: {{example}}
Answer:{{#select "answer" logprobs='logprobs'}} Yes{{or}} No{{or}} Maybe{{/select}}''')
prompt = prompt(example='I hate tacos')
prompt
```
![select](docs/figures/select.png)
```python
prompt['logprobs']
```
>{' Yes': -1.5689583, ' No': -7.332395, ' Maybe': -0.23746304}

### Sequences of generate/select
A prompt may contain multiple generations or selections, which will be executed in order:
```python
prompt = guidance('''Generate a response to the following email:
{{email}}.
Response:{{gen "response"}}

Is the response above offensive in any way? Please answer with a single word, either "Yes" or "No".
Answer:{{#select "answer" logprobs='logprobs'}} Yes{{or}} No{{/select}}''')
prompt = prompt(email='I hate tacos')
prompt
```
![generate_select](docs/figures/generate_select.png)
```python
prompt['response'], prompt['answer']
```
>(" That's too bad! Tacos are one of my favorite meals.", ' No')

### Hidden generation
You can generate text without displaying it or using it in the subsequent generations using the `hidden` tag, either in a `block` or in a `gen` tag:
```python
prompt = guidance('''{{#block hidden=True}}Generate a response to the following email:
{{email}}.
Response:{{gen "response"}}{{/block}}
I will show you an email and a response, and you will tell me if it's offensive.
Email: {{email}}.
Response: {{response}}
Is the response above offensive in any way? Please answer with a single word, either "Yes" or "No".
Answer:{{#select "answer" logprobs='logprobs'}} Yes{{or}} No{{/select}}''')
prompt = prompt(email='I hate tacos')
prompt
```
![hidden1](docs/figures/hidden1.png)

Notice that nothing inside the hidden block shows up in the output (or was used by the `select`), even though we used the `response` generated variable in the subsequent generation.

### Generate with `n>1`
If you use `n>1`, the variable will contain a list (there is a visualization that lets you navigate the list, too):
```python
prompt = guidance('''The best thing about the beach is {{~gen 'best' n=3 temperature=0.7 max_tokens=7}}''')
prompt = prompt()
prompt['best']
```
> [' that it is a great place to',
 ' being able to relax in the sun',
 " that it's a great place to"]

 ## Calling functions
 You can call any Python function using generated variables as arguments. The function will be called when the prompt is executed:
 ```python
def aggregate(best):
    return '\n'.join(['- ' + x for x in best])
prompt = guidance('''The best thing about the beach is {{~gen 'best' n=3 temperature=0.7 max_tokens=7 hidden=True}}
{{aggregate best}}''')
prompt = prompt(aggregate=aggregate)
prompt
```
![function](docs/figures/function.png)

## Pausing execution with `await`
An `await` tag will stop program execution until that variable is provided:
```python
prompt = guidance('''Generate a response to the following email:
{{email}}.
Response:{{gen "response"}}
{{await 'instruction'}}
{{gen 'updated_response'}}''', stream=True)
prompt = prompt(email='Hello there')
prompt
```
![await1](docs/figures/await1.png)

Notice how the last `gen` is not executed because it depends on `instruction`. Let's provide `instruction` now:

```python
prompt = prompt(instruction='Please translate the response above to Portuguese.')
prompt
```
![await2](docs/figures/await2.png)

The program is now executed all the way to the end.

## Notebook functions
Echo, stream. TODO @SCOTT

## Chat (see also [this notebook](notebooks/chat.ipynb))
If you use an OpenAI LLM that only allows for ChatCompletion (`gpt-3.5-turbo` or `gpt-4`), you can use the special tags `{{#system}}`, `{{#user}}`, and `{{#assistant}}`:
```python
prompt = guidance(
'''{{#system~}}
You are a helpful assistant.
{{~/system}}
{{#user~}}
{{conversation_question}}
{{~/user}}
{{#assistant~}}
{{gen 'response'}}
{{~/assistant}}''')
prompt = prompt(conversation_question='What is the meaning of life?')
prompt
```
![chat1](docs/figures/chat1.png)

Since partial completions are not allowed, you can't really use output structure _inside_ an assistant block, but you can still set up a structure outside of it. Here is an example (also in [here](notebooks/chat.ipynb)):
```python
experts = guidance(
'''{{#system~}}
You are a helpful assistant.
{{~/system}}
{{#user~}}
I want a response to the following question:
{{query}}
Who are 3 world-class experts (past or present) who would be great at answering this?
Please don't answer the question or comment on it yet.
{{~/user}}
{{#assistant~}}
{{gen 'experts' temperature=0 max_tokens=300}}
{{~/assistant}}
{{#user~}}
Great, now please answer the question as if these experts had collaborated in writing a joint anonymous answer.
In other words, their identity is not revealed, nor is the fact that there is a panel of experts answering the question.
If the experts would disagree, just present their different positions as alternatives in the answer itself (e.g., 'some might argue... others might argue...').
Please start your answer with ANSWER:
{{~/user}}
{{#assistant~}}
{{gen 'answer' temperature=0 max_tokens=500}}
{{~/assistant}}''')
experts(query='What is the meaning of life?')
```

You can still use hidden blocks if you want to hide some of the conversation history for following generations:
```python
prompt = guidance(
'''{{#system~}}
You are a helpful assistant.
{{~/system}}
{{#block hidden=True~}}
{{#user~}}
Please tell me a joke
{{~/user}}
{{#assistant~}}
{{gen 'joke'}}
{{~/assistant}}
{{~/block~}}
{{#user~}}
Is the following joke funny? Why or why not?
{{joke}}
{{~/user}}
{{#assistant~}}
{{gen 'funny'}}
{{~/assistant}}''')
prompt()
```

### Agents with `geneach`
You can combine the `await` tag with `geneach` (which generates a list) to create an agent easily:
```
prompt = guidance(
'''{{#system~}}
You are a helpful assistant
{{~/system}}
{{~#geneach 'conversation' stop=False}}
{{#user~}}
{{set 'this.user_text' (await 'user_text')}}
{{~/user}}
{{#assistant~}}
{{gen 'this.ai_text' temperature=0 max_tokens=300}}
{{~/assistant}}
{{~/geneach}}''')
prompt= prompt(user_text ='hi there')
prompt
```

Notice how the next iteration of the conversation is still templated, and how the conversation list has a placeholder as the last element:
```python
prompt['conversation']
```
>[{'user_text': 'hi there',
  'ai_text': 'Hello! How can I help you today? If you have any questions or need assistance, feel free to ask.'},
 {}]

 We can then execute the prompt again, and it will generate the next round:

 ```python
 prompt = prompt(user_text = 'What is the meaning of life?')
prompt
```
See a more elaborate example [here](notebooks/chat.ipynb).

### Using tools
See the 'Using a search API' example in [this notebook](notebooks/chat.ipynb).<|MERGE_RESOLUTION|>--- conflicted
+++ resolved
@@ -36,10 +36,7 @@
 
 4. [**Stateful control + generation:**](#stateful-control--generation) easy to interleave prompting / logic / generation, no need for intermediate parsers:
 ```python
-<<<<<<< HEAD
-=======
 # capture a selection under the name 'answer'
->>>>>>> 7d480d9f
 lm = llama2 + f"Do you want a joke or a poem? A {select(['joke', 'poem'], name='answer')}.\n"
 if lm["answer"] == "joke":
     lm += f"Here is a one-line joke about cats: " + gen('output', stop='\n')

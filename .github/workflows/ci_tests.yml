# These access secrets, so should only be run on local branches.

name: CI Tests

on:
  workflow_dispatch:
    inputs:
      commit_id:
        description: 'Branch or Commit ID (optional)'
        required: false
        type: string
  schedule:
    # * is a special character in YAML so we quote this string
    # Run at 09:00 UTC every day
    - cron:  '00 09 * * *'

jobs:
  credentialed_tests:
    runs-on: ubuntu-latest
    environment: test
    strategy:
      fail-fast: false # Don't cancel all on first failure
      matrix:
        python-version: ["3.9", "3.10", "3.11", "3.12"]
    permissions:
      id-token: write  # for Azure CLI login
    steps:
      - name: Checkout repo at ${{ github.event_name == 'workflow_dispatch' && inputs.commit_id || github.sha }}
        uses: actions/checkout@v4
        with:
          ref: ${{ github.event_name == 'workflow_dispatch' && inputs.commit_id || github.sha }}
      - name: Set up Python ${{ matrix.python-version }}
        uses: actions/setup-python@v5
        with:
          python-version: ${{ matrix.python-version }}
      - name: Install Rust
        shell: bash
        run: |
           curl https://sh.rustup.rs -sSf | sh -s -- -y --default-toolchain 1.75.0
           echo "$HOME/.cargo/bin" >> $GITHUB_PATH
      - name: Install guidance
        run: |
          pip install --upgrade pip
          pip install -e .[all,test]
      - name: Azure login
        uses: azure/login@v2
        with:
            client-id: ${{ secrets.AZURE_CLIENT_ID }}
            tenant-id: ${{ secrets.AZURE_TENANT_ID }}
            subscription-id: ${{ secrets.AZURE_SUBSCRIPTION_ID }}
      - name: 'Run Azure CLI commands'
        run: |
            az account show
            az group list
      - name: Model tests
        env:
          HF_TOKEN: ${{ secrets.HF_TOKEN }}
          # Configure endpoints for Azure OpenAI
          AZUREAI_CHAT_ENDPOINT: ${{ vars.AZUREAI_CHAT_ENDPOINT }}
          AZUREAI_CHAT_MODEL: ${{ vars.AZUREAI_CHAT_MODEL }}
          AZUREAI_COMPLETION_ENDPOINT: ${{ vars.AZUREAI_COMPLETION_ENDPOINT }}
          AZUREAI_COMPLETION_MODEL: ${{ vars.AZUREAI_COMPLETION_MODEL }}
          # Configure endpoints for Azure AI Studio
          AZURE_AI_STUDIO_PHI3_ENDPOINT: ${{ vars.AZURE_AI_STUDIO_PHI3_ENDPOINT }}
          AZURE_AI_STUDIO_PHI3_DEPLOYMENT: ${{ vars.AZURE_AI_STUDIO_PHI3_DEPLOYMENT }}
          AZURE_AI_STUDIO_PHI3_KEY: ${{ secrets.AZURE_AI_STUDIO_PHI3_KEY }}
          AZURE_AI_STUDIO_MISTRAL_CHAT_ENDPOINT: ${{ vars.AZURE_AI_STUDIO_MISTRAL_CHAT_ENDPOINT }}
          AZURE_AI_STUDIO_MISTRAL_CHAT_DEPLOYMENT: ${{ vars.AZURE_AI_STUDIO_MISTRAL_CHAT_DEPLOYMENT }}
          AZURE_AI_STUDIO_MISTRAL_CHAT_KEY: ${{ secrets.AZURE_AI_STUDIO_MISTRAL_CHAT_KEY }}
          AZURE_AI_STUDIO_LLAMA3_CHAT_ENDPOINT: ${{ vars.AZURE_AI_STUDIO_LLAMA3_CHAT_ENDPOINT }}
          AZURE_AI_STUDIO_LLAMA3_CHAT_DEPLOYMENT: ${{ vars.AZURE_AI_STUDIO_LLAMA3_CHAT_DEPLOYMENT }}
          AZURE_AI_STUDIO_LLAMA3_CHAT_KEY: ${{ secrets.AZURE_AI_STUDIO_LLAMA3_CHAT_KEY }}
        run: |
          pytest -vv --cov=guidance --cov-report=xml --cov-report=term-missing \
            ./tests/need_credentials
      - name: Upload coverage reports to Codecov
        uses: codecov/codecov-action@v4
        with:
          token: ${{ secrets.CODECOV_TOKEN }}

  gpu_tests:
    strategy:
      fail-fast: false # Don't cancel all on first failure
      matrix:
        os: ["gpu-runner"]
        python-version: ["3.9", "3.10", "3.11", "3.12"]
        model:
          - llamacpp_gemma2_9b_cpu
          - transformers_gemma2_9b_cpu
          - transformers_gemma2_9b_gpu
          - transformers_llama3_8b_cpu
          # - transformers_llama3_8b_gpu Does not reliably work on GPU build machines
<<<<<<< HEAD
    uses: ./.github/workflows/call_gpu_tests.yml
    with:
      os: ${{ matrix.os }}
      python-version: ${{ matrix.python-version }}
      model: ${{ matrix.model }}
    secrets:
      HF_TOKEN: ${{ secrets.HF_TOKEN }}
=======

    steps:
      - name: Checkout repo at ${{ github.event_name == 'workflow_dispatch' && inputs.commit_id || github.sha }}
        uses: actions/checkout@v4
        with:
          ref: ${{ github.event_name == 'workflow_dispatch' && inputs.commit_id || github.sha }}
      - name: Install Rust
        shell: bash
        run: |
           curl https://sh.rustup.rs -sSf | sh -s -- -y --default-toolchain 1.75.0
           echo "$HOME/.cargo/bin" >> $GITHUB_PATH
      - name: Set up Python ${{ matrix.python-version }}
        uses: actions/setup-python@v5
        with:
          python-version: ${{ matrix.python-version }}
      - name: Show GPUs
        run: |
          nvidia-smi
      - name: Update Ubuntu
        run: |
          sudo apt-get update
          sudo apt-get -y upgrade
      - name: Ensure NVIDIA SDK available
        run: |
          sudo apt-get -y install cuda-toolkit
          echo "/usr/local/cuda-12.6/bin" >> $GITHUB_PATH
      - name: Install dependencies
        shell: bash
        run: |
          python -m pip install --upgrade pip
          pip install pytest
          pip install -e .[schemas,test,bench]
          if [ -f requirements.txt ]; then pip install -r requirements.txt; fi
      - name: Other dependencies
        run: |
          pip install sentencepiece
          echo "=============================="
          pip uninstall -y transformers
          pip install "transformers!=4.43.0,!=4.43.1,!=4.43.2,!=4.43.3" # Issue 965
      - name: GPU pip installs
        run: |
          pip install accelerate
          pip uninstall -y llama-cpp-python
          echo "======================"
          nvcc --version
          echo "======================"
          CMAKE_ARGS="-DGGML_CUDA=on" pip install "llama-cpp-python!=0.2.58,!=0.2.75,!=0.3.6"
      - name: Check GPU available
        run: |
          python -c "import torch; assert torch.cuda.is_available()"
      # Note that we run a minimal set of tests here
      - name: Run minimal tests for ${{ matrix.model }}
        env:
          HF_TOKEN: ${{ secrets.HF_TOKEN }}
        run: |
          pytest -vv --cov=guidance --cov-report=xml --cov-report=term-missing \
            --selected_model ${{ matrix.model }} \
            ./tests/model_integration/test_model.py \
            ./tests/model_specific/
      - name: Upload coverage reports to Codecov
        uses: codecov/codecov-action@v4
        with:
          token: ${{ secrets.CODECOV_TOKEN }}
>>>>>>> 923bd72c
<|MERGE_RESOLUTION|>--- conflicted
+++ resolved
@@ -90,76 +90,10 @@
           - transformers_gemma2_9b_gpu
           - transformers_llama3_8b_cpu
           # - transformers_llama3_8b_gpu Does not reliably work on GPU build machines
-<<<<<<< HEAD
     uses: ./.github/workflows/call_gpu_tests.yml
     with:
       os: ${{ matrix.os }}
       python-version: ${{ matrix.python-version }}
       model: ${{ matrix.model }}
     secrets:
-      HF_TOKEN: ${{ secrets.HF_TOKEN }}
-=======
-
-    steps:
-      - name: Checkout repo at ${{ github.event_name == 'workflow_dispatch' && inputs.commit_id || github.sha }}
-        uses: actions/checkout@v4
-        with:
-          ref: ${{ github.event_name == 'workflow_dispatch' && inputs.commit_id || github.sha }}
-      - name: Install Rust
-        shell: bash
-        run: |
-           curl https://sh.rustup.rs -sSf | sh -s -- -y --default-toolchain 1.75.0
-           echo "$HOME/.cargo/bin" >> $GITHUB_PATH
-      - name: Set up Python ${{ matrix.python-version }}
-        uses: actions/setup-python@v5
-        with:
-          python-version: ${{ matrix.python-version }}
-      - name: Show GPUs
-        run: |
-          nvidia-smi
-      - name: Update Ubuntu
-        run: |
-          sudo apt-get update
-          sudo apt-get -y upgrade
-      - name: Ensure NVIDIA SDK available
-        run: |
-          sudo apt-get -y install cuda-toolkit
-          echo "/usr/local/cuda-12.6/bin" >> $GITHUB_PATH
-      - name: Install dependencies
-        shell: bash
-        run: |
-          python -m pip install --upgrade pip
-          pip install pytest
-          pip install -e .[schemas,test,bench]
-          if [ -f requirements.txt ]; then pip install -r requirements.txt; fi
-      - name: Other dependencies
-        run: |
-          pip install sentencepiece
-          echo "=============================="
-          pip uninstall -y transformers
-          pip install "transformers!=4.43.0,!=4.43.1,!=4.43.2,!=4.43.3" # Issue 965
-      - name: GPU pip installs
-        run: |
-          pip install accelerate
-          pip uninstall -y llama-cpp-python
-          echo "======================"
-          nvcc --version
-          echo "======================"
-          CMAKE_ARGS="-DGGML_CUDA=on" pip install "llama-cpp-python!=0.2.58,!=0.2.75,!=0.3.6"
-      - name: Check GPU available
-        run: |
-          python -c "import torch; assert torch.cuda.is_available()"
-      # Note that we run a minimal set of tests here
-      - name: Run minimal tests for ${{ matrix.model }}
-        env:
-          HF_TOKEN: ${{ secrets.HF_TOKEN }}
-        run: |
-          pytest -vv --cov=guidance --cov-report=xml --cov-report=term-missing \
-            --selected_model ${{ matrix.model }} \
-            ./tests/model_integration/test_model.py \
-            ./tests/model_specific/
-      - name: Upload coverage reports to Codecov
-        uses: codecov/codecov-action@v4
-        with:
-          token: ${{ secrets.CODECOV_TOKEN }}
->>>>>>> 923bd72c
+      HF_TOKEN: ${{ secrets.HF_TOKEN }}
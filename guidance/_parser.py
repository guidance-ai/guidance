--- conflicted
+++ resolved
@@ -92,15 +92,9 @@
             prompt_tokens = [self.tokenizer.bos_token_id] + prompt_tokens
 
         return self.tokenizer.recode(prompt_tokens)
-<<<<<<< HEAD
-    
-    def mid_process(self) -> tuple[Optional[bytes], LLInterpreterResponse]:
-        mask, ll_response_string = self.ll_interpreter.mid_process()
-=======
 
     def compute_mask(self) -> tuple[Optional[bytes], LLInterpreterResponse]:
         mask, ll_response_string = self.ll_interpreter.compute_mask()
->>>>>>> 50a5c395
         ll_response = LLInterpreterResponse.model_validate_json(ll_response_string)
         return mask, ll_response
 
@@ -124,21 +118,13 @@
             # Note: need to call/set has_pending_stop before spinning up the compute mask 
             # future as the two methods cannot be called concurrently
             self._has_pending_stop = self.ll_interpreter.has_pending_stop()
-<<<<<<< HEAD
-            mid_process_future = self._threadpool.submit(self.mid_process)
+            compute_mask_future = self._threadpool.submit(self.compute_mask)
 
             # Send caller the mask and response; wait for token
-            engine_output = yield (tokens, mid_process_future, backtrack)
+            engine_output = yield (tokens, compute_mask_future, backtrack)
 
             # Upstairs should have already waited on this future
-            mask, r = mid_process_future.result()
-=======
-            mask_future = self._threadpool.submit(self.compute_mask)
-            token = yield (tokens, mask_future)
-
-            # Upstairs should have already waited on this future
-            mask, ll_response = mask_future.result()
->>>>>>> 50a5c395
+            mask, r = compute_mask_future.result()
 
             if r.stop:
                 # This is the only case in which the mask is None
@@ -176,13 +162,9 @@
                     prompt_tokens=tokens
                 )
 
-<<<<<<< HEAD
-            backtrack, ff_tokens = self.ll_interpreter.post_process(
+            backtrack, ff_tokens = self.ll_interpreter.commit_token(
                 engine_output.issued_token.token_id
             )
-=======
-            backtrack, ff_tokens = self.ll_interpreter.commit_token(token)
->>>>>>> 50a5c395
             if backtrack:
                 tokens = tokens[:-backtrack]
             tokens = tokens + ff_tokens
@@ -251,13 +233,8 @@
         return mask
 
     def _advance(self, token: Optional[int]) -> None:
-<<<<<<< HEAD
-        tokens, mid_process_fut, _ = self.token_parser.advance(token)
-        mask, ll_response = mid_process_fut.result()
-=======
-        tokens, mask_fut = self.token_parser.advance(token)
-        mask, ll_response = mask_fut.result()
->>>>>>> 50a5c395
+        tokens, compute_mask_future, _ = self.token_parser.advance(token)
+        mask, ll_response = compute_mask_future.result()
         if ll_response.stop:
             assert mask is None
             self.token_parser.cleanup()

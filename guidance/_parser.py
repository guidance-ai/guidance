import json
import os
from typing import Any, Generator, Optional, Union
from concurrent.futures import ThreadPoolExecutor, Future

import llguidance  # type: ignore[import-untyped]
import numpy as np
from numpy.typing import NDArray

from ._schema import EngineOutput, GenData, EngineCallResponse, GenToken, LLInterpreterResponse
from .models._byte_tokenizer import ByteTokenizer
<<<<<<< HEAD
from .models._tokenizer import Tokenizer
from ._schema import LLGrammar
=======
from .models._engine import Tokenizer
>>>>>>> 3788a3cb

class TokenParserException(Exception):
    pass


class InvalidTokenException(TokenParserException):
    def __init__(self, token: int, valid_tokens: list[int], prompt_tokens: list[int]):
        self.token = token
        self.valid_tokens = valid_tokens
        self.prompt_tokens = prompt_tokens
        super().__init__(
            f"Invalid token {token}, expected one of {valid_tokens} after {prompt_tokens}"
        )


class TokenParser:

    def __init__(
        self,
        grammar: LLGrammar,
        tokenizer: Tokenizer,
        prompt: bytes = b"",
        ensure_bos_token: bool = True,
        enable_backtrack: bool = True,
        enable_ff_tokens: bool = True,
    ):
        self.tokenizer = tokenizer
        self.ll_tokenizer = llguidance.LLTokenizer(llguidance.TokenizerWrapper(tokenizer))
        self.ll_interpreter = llguidance.LLInterpreter(
            self.ll_tokenizer,
            grammar.model_dump_json(),
            enable_backtrack,
            enable_ff_tokens,
            log_level=int(os.environ.get("LLGUIDANCE_LOG_LEVEL", "1")),
        )
        self._threadpool = ThreadPoolExecutor(max_workers=1)
        self._generator = self._parse(prompt, ensure_bos_token)
        self._done = False
        self._has_pending_stop = False

    def is_accepting(self) -> bool:
        return self.ll_interpreter.is_accepting()

    def done(self) -> bool:
        return self._done

    def advance(
        self, engine_output: Optional[EngineOutput]
    ) -> tuple[
        list[int], 
        Future[tuple[Optional[bytes], LLInterpreterResponse]], 
        int
    ]:
        if self.done():
            raise TokenParserException("Cannot advance on a done parser")
        
        return self._generator.send(engine_output)
    
    def has_pending_stop(self) -> bool:
        return self._has_pending_stop

    def _process_prompt(self, prompt: bytes, ensure_bos_token: bool) -> tuple[list[int], int]:
        _prompt_tokens = self.tokenizer.encode(prompt)
        prompt_tokens = self.ll_interpreter.process_prompt(_prompt_tokens)
        if (
            ensure_bos_token
            and self.tokenizer.bos_token is not None
            and prompt_tokens[:1] != [self.tokenizer.bos_token_id]
        ):
            # add the beginning of sequence token if needed
            prompt_tokens = [self.tokenizer.bos_token_id] + prompt_tokens

        return self.tokenizer.recode(prompt_tokens)

    def compute_mask(self) -> tuple[Optional[bytes], LLInterpreterResponse]:
        mask, ll_response_string = self.ll_interpreter.compute_mask()
        ll_response = LLInterpreterResponse.model_validate_json(ll_response_string)
        return mask, ll_response

    def _parse(
        self,
        prompt: bytes,
        ensure_bos_token: bool,
    ) -> Generator[
        tuple[
            list[int], 
            Future[tuple[Optional[bytes], LLInterpreterResponse]],
            int
        ], Optional[EngineOutput], None
    ]:
        tokens = self._process_prompt(prompt=prompt, ensure_bos_token=ensure_bos_token)

        backtrack = 0
        engine_output = None
        ff_tokens = []
        while True:
            # Note: need to call/set has_pending_stop before spinning up the compute mask 
            # future as the two methods cannot be called concurrently
            self._has_pending_stop = self.ll_interpreter.has_pending_stop()
            compute_mask_future = self._threadpool.submit(self.compute_mask)

            # Send caller the mask and response; wait for token
            engine_output = yield (tokens, compute_mask_future, backtrack)

            # Upstairs should have already waited on this future
            mask, r = compute_mask_future.result()

            if r.stop:
                # This is the only case in which the mask is None
                assert mask is None
                # If we're done, our caller should NOT send us a token
                if engine_output is not None:
                    raise TokenParserException(f"Expected None, got token {engine_output.issued_token.token_id}")
                self._done = True
                break

            assert mask is not None
            assert r.temperature is not None

            if engine_output is None:
                raise TokenParserException("Expected token, got None")
            
            if not mask[engine_output.issued_token.token_id]:
                # Note: we could punt this probem to ll_interpreter.post_process,
                # but it's a bit clearer to handle it here
                raise InvalidTokenException(
                    token=engine_output.issued_token.token_id,
                    valid_tokens=[i for i in range(len(mask)) if mask[i]],
                    prompt_tokens=tokens
                )            

            backtrack, ff_tokens = self.ll_interpreter.commit_token(
                engine_output.issued_token.token_id
            )
            if backtrack:
                tokens = tokens[:-backtrack]
            tokens = tokens + ff_tokens

    def cleanup(self):
        # Rather than having our caller send us None at the end, we'll handle that internally
        # so we can (1) verify that the generator actually stops and (2) check the stop reason
        # and raise if needed
        if not self.done():
            try:
                self._generator.send(None)
            except StopIteration:
                pass
        if not self.done():
            raise TokenParserException("Tried to cleanup but parser is not done")
        stop_reason = self.ll_interpreter.stop_reason()
        if stop_reason not in {"NoExtension", "EndOfSentence"}:
            # Will raise if there is some "bad" stop reason (like hit token limit) OR we're NOT stopped.
            # TODO: raise specific exceptions for reasons such as MaxTokensTotal
            raise TokenParserException(f"Unexpected stop reason: {stop_reason}")

class ByteParserException(Exception):
    def __init__(self, *args, **kwargs):
        self.current_byte = kwargs.pop("current_byte", None)
        self.allowed_bytes = kwargs.pop("allowed_bytes", None)
        self.consumed_bytes = kwargs.pop("consumed_bytes", None)
        super().__init__(*args, **kwargs)


class ByteParser:
    def __init__(
        self,
        grammar: LLGrammar,
        prompt: bytes = b"",
        ensure_bos_token: bool = True,
    ):
        self.tokenizer = ByteTokenizer()
        self.token_parser = TokenParser(grammar, self.tokenizer, prompt, ensure_bos_token)
        self.bytes = b""
        self.gen_data: Optional[GenData] = None
        self.pos = 0
        self._variables: dict[str, Any] = {}
        self._variables_log_probs: dict[str, Any] = {}
        # Prime the parser
        self._advance(None)
        self.consume_bytes(prompt)

    def matched(self) -> bool:
        if self.pos < len(self.bytes):
            return False
        return self.token_parser.is_accepting()

    def valid_next_bytes(self) -> set[bytes]:
        if self.pos < len(self.bytes):
            return {self.bytes[self.pos : self.pos + 1]}
        if self.gen_data is None:
            return set()
        return {
            bytes([t]) for t in self.gen_data.valid_next_tokens if t != self.tokenizer.eos_token_id
        }

    def next_byte_mask(self) -> NDArray[np.uint8]:
        mask = np.zeros(256, dtype=np.uint8)
        for t in self.valid_next_bytes():
            mask[t[0]] = 1
        return mask

    def _advance(self, engine_output: Optional[EngineOutput]) -> None:
        tokens, compute_mask_future, _ = self.token_parser.advance(engine_output)
        mask, ll_response = compute_mask_future.result()
        if ll_response.stop:
            assert mask is None
            self.token_parser.cleanup()
            self.gen_data = None
        else:
            assert mask is not None
            assert ll_response.temperature is not None
            self.gen_data = GenData(
                tokens=tokens,
                mask=mask,
                temperature=ll_response.temperature,
            )
        response = ll_response.progress.to_engine_call_response()
        self._update_capture(response)
        self.bytes += response.new_bytes

    def consume_bytes(self, bts: bytes) -> None:
        if not bts:
            return

        b = bts[0]
        # If the current position is less than the length of the bytes, then we are in fast_forward mode
        # and we need to make sure that the byte we are consuming is the same as the byte at the current
        # position
        if self.pos < len(self.bytes):
            if b != self.bytes[self.pos]:
                next_byte = self.bytes[self.pos : self.pos + 1]
                raise ByteParserException(
                    f"Expected byte {next_byte!r} (fast_forward), got {bytes([b])!r}",
                    current_byte=bytes([b]),
                    allowed_bytes={next_byte},
                    consumed_bytes=self.bytes[: self.pos],
                )
            # Byte was good, move to the next byte
            self.pos += 1
            self.consume_bytes(bts[1:])
        else:
            # If we are here, then we are either in generation mode or we are done.
            if self.gen_data is None:
                # TODO: may run into trouble here if we need to backtrack
                assert self.token_parser.done()
                assert not self.valid_next_bytes()
                raise ByteParserException(
                    f"Expected end of input, got {bytes([b])!r}",
                    current_byte=bytes([b]),
                    allowed_bytes=set(),
                    consumed_bytes=self.bytes[: self.pos],
                )
            # We're in generation mode. Assure that the byte is one of the valid next bytes
            if b not in self.gen_data.valid_next_tokens:
                valid_next_bytes = self.valid_next_bytes()
                raise ByteParserException(
                    f"Expected one of the following bytes: {valid_next_bytes!r}, got {bytes([b])!r}",
                    current_byte=bytes([b]),
                    allowed_bytes=valid_next_bytes,
                    consumed_bytes=self.bytes[: self.pos],
                )
            # Byte was good, have ll_parser consume it so we can advance further
            fake_engine_output = self.fake_engine_output(b)
            self._advance(fake_engine_output)

            # Run consume_bytes to advance ll_parser and consume the next byte
            self.consume_bytes(bts)

    def force_done(self):
        if not self.matched():
            raise ByteParserException("Hit end of input before reaching a valid state")
        if self.token_parser.done():
            return

        fake_engine_output = self.fake_engine_output(self.tokenizer.eos_token_id)
        self._advance(fake_engine_output)
        if not self.token_parser.done() or not self.matched():
            raise ByteParserException("Hit end of input before reaching a valid state")

    def get_captures(self):
        return self._variables, self._variables_log_probs

    def _update_capture(self, response: EngineCallResponse):
        # Stolen from model. TODO: refactor to share code
        for k in response.capture_groups:
            v = response.capture_groups[k]

            # see if we are in a list_append mode
            if isinstance(v, list):
                for i, inner_v in enumerate(v):
                    # convert to a string if possible
                    # TODO: will need to not just always do this once we support images etc.
                    try:
                        inner_v = inner_v.decode("utf8") if isinstance(inner_v, bytes) else inner_v
                    except UnicodeDecodeError:
                        pass

                    if k not in self._variables or not isinstance(self._variables[k], list):
                        self._variables[k] = []
                        self._variables_log_probs[k] = []
                    self._variables[k].append(inner_v)
                    self._variables_log_probs[k].append(response.capture_group_log_probs[k][i])

            # ...or standard assignment mode
            else:
                # convert to a string if possible
                # TODO: will need to not just always do this once we support images etc.
                try:
                    v = v.decode("utf8") if isinstance(v, bytes) else v
                except UnicodeDecodeError:
                    pass
                self._variables[k] = v
                self._variables_log_probs[k] = response.capture_group_log_probs[k]

    def fake_engine_output(self, token_id: int) -> EngineOutput:
        fake_issued_token = GenToken(
            token_id=token_id,
            prob=1.0,
            text=self.tokenizer.decode([token_id]).decode("utf-8"),
            latency_ms=0,
            is_generated=True,
        )
        fake_engine_output = EngineOutput(
            issued_token=fake_issued_token,
            top_k=None,
            masked_top_k=None,
        )
        return fake_engine_output<|MERGE_RESOLUTION|>--- conflicted
+++ resolved
@@ -1,20 +1,15 @@
-import json
 import os
-from typing import Any, Generator, Optional, Union
+from typing import Any, Generator, Optional, TYPE_CHECKING
 from concurrent.futures import ThreadPoolExecutor, Future
 
 import llguidance  # type: ignore[import-untyped]
 import numpy as np
 from numpy.typing import NDArray
 
-from ._schema import EngineOutput, GenData, EngineCallResponse, GenToken, LLInterpreterResponse
-from .models._byte_tokenizer import ByteTokenizer
-<<<<<<< HEAD
-from .models._tokenizer import Tokenizer
-from ._schema import LLGrammar
-=======
-from .models._engine import Tokenizer
->>>>>>> 3788a3cb
+from ._schema import EngineOutput, GenData, EngineCallResponse, GenToken, LLInterpreterResponse, LLGrammar
+
+if TYPE_CHECKING:
+    from .models._engine import Tokenizer
 
 class TokenParserException(Exception):
     pass
@@ -35,7 +30,7 @@
     def __init__(
         self,
         grammar: LLGrammar,
-        tokenizer: Tokenizer,
+        tokenizer: "Tokenizer",
         prompt: bytes = b"",
         ensure_bos_token: bool = True,
         enable_backtrack: bool = True,
@@ -185,6 +180,8 @@
         prompt: bytes = b"",
         ensure_bos_token: bool = True,
     ):
+        # TODO: figure out this circular import
+        from .models._byte_tokenizer import ByteTokenizer
         self.tokenizer = ByteTokenizer()
         self.token_parser = TokenParser(grammar, self.tokenizer, prompt, ensure_bos_token)
         self.bytes = b""

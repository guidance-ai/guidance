--- conflicted
+++ resolved
@@ -66,26 +66,21 @@
         return self._done
 
     def advance(
-<<<<<<< HEAD
-        self, token: Optional[EngineOutput]
-    ) -> Tuple[Optional[GenData], EngineCallResponse]:
-        try:
-            return self._generator.send(token)
-        except StopIteration as e:
-            self._done = True
-            return None, e.value
-=======
-        self, token: Optional[int]
-    ) -> tuple[list[int], Future[tuple[Optional[bytes], LLInterpreterResponse]]]:
+        self, engine_output: Optional[EngineOutput]
+    ) -> tuple[
+        list[int], 
+        Future[tuple[Optional[bytes], LLInterpreterResponse]], 
+        int
+    ]:
         if self.done():
             raise TokenParserException("Cannot advance on a done parser")
-        return self._generator.send(token)
-
+        
+        return self._generator.send(engine_output)
+    
     def has_pending_stop(self) -> bool:
         return self._has_pending_stop
->>>>>>> 13ef66e8
-
-    def _process_prompt(self, prompt: bytes, ensure_bos_token: bool) -> Tuple[list[int], int]:
+
+    def _process_prompt(self, prompt: bytes, ensure_bos_token: bool) -> tuple[list[int], int]:
         _prompt_tokens = self.tokenizer.encode(prompt)
         prompt_tokens = self.ll_interpreter.process_prompt(_prompt_tokens)
         if (
@@ -96,155 +91,76 @@
             # add the beginning of sequence token if needed
             prompt_tokens = [self.tokenizer.bos_token_id] + prompt_tokens
 
-<<<<<<< HEAD
-        prompt_tokens = self.tokenizer.recode(prompt_tokens)
-        return prompt_tokens, max(0, len(_prompt_tokens) - len(prompt_tokens))
-=======
         return self.tokenizer.recode(prompt_tokens)
-
+    
     def mid_process(self) -> tuple[Optional[bytes], LLInterpreterResponse]:
         mask, ll_response_string = self.ll_interpreter.mid_process()
         ll_response = LLInterpreterResponse.model_validate_json(ll_response_string)
         return mask, ll_response
->>>>>>> 13ef66e8
 
     def _parse(
         self,
         prompt: bytes,
         ensure_bos_token: bool,
     ) -> Generator[
-<<<<<<< HEAD
-        Tuple[Optional[GenData], EngineCallResponse], Optional[EngineOutput], EngineCallResponse
+        tuple[
+            list[int], 
+            Future[tuple[Optional[bytes], LLInterpreterResponse]],
+            int
+        ], Optional[EngineOutput], None
     ]:
-        tokens, backtrack = self._process_prompt(prompt=prompt, ensure_bos_token=ensure_bos_token)
+        tokens = self._process_prompt(prompt=prompt, ensure_bos_token=ensure_bos_token)
 
         backtrack = 0
         engine_output = None
         ff_tokens = []
-
-        while True:
-            mask, resp = self.ll_interpreter.mid_process()
-            r = LLInterpreterResponse.model_validate_json(resp)
-            response = r.progress.to_engine_call_response()
-
-            response.backtrack = backtrack
-            if engine_output:
-                response.engine_outputs.append(engine_output)
-
-            # NOTE (loc): Temporary solution to quickly check which segments are generated and which are force-forwarded to animate visualizations on the UI
-            # These tokens in chunk will not be used for final visualization
-            # TODO: This should be handled by the interpreter
-            if response.new_bytes:
-                _tokens = self.tokenizer.encode(response.new_bytes)
-
-                ff_token_start_idx = 1
-                if engine_output is None:
-                    ff_token_start_idx = 0
-                elif engine_output.issued_token.token_id == _tokens[0]:
-                    # this is generated
-                    response.generated_bytes = self.tokenizer.decode([_tokens[0]])
-                    engine_output.issued_token.is_generated = True
-                    response.generated_tokens.append(engine_output.issued_token)
-                else:
-                    # check if the first byte contains the generated token
-                    generated = self.tokenizer.decode(
-                        [engine_output.issued_token.token_id]
-                    ).decode("utf-8")
-                    force_forwarded = self.tokenizer.decode([_tokens[0]]).decode("utf-8")
-
-                    if force_forwarded.startswith(generated):
-                        # this is marked as generated
-                        # Example: engine generates token "pl" and parser decides to backtrack and generate a new token "plate"
-                        response.generated_bytes = self.tokenizer.decode([_tokens[0]])
-                        response.generated_tokens.append(
-                            GenToken(
-                                token_id=_tokens[0],
-                                prob=1.0,
-                                text=response.generated_bytes.decode("utf-8"),
-                                latency_ms=engine_output.issued_token.latency_ms,
-                                is_generated=True,
-                            )
-                        )
-                    else:
-                        ff_token_start_idx = 0
-
-                if len(_tokens[ff_token_start_idx:]):
-                    response.force_forwarded_bytes = self.tokenizer.decode(
-                        _tokens[ff_token_start_idx:]
-                    )
-                    for _token in _tokens[ff_token_start_idx:]:
-                        response.force_forwarded_tokens.append(
-                            GenToken(
-                                token_id=_token,
-                                prob=1.0,
-                                text=self.tokenizer.decode([_token]).decode("utf-8"),
-                                latency_ms=0,
-                                is_force_forwarded=True,
-                            )
-                        )
-
-            if r.stop:
-=======
-            tuple[
-                list[int],
-                Future[tuple[Optional[bytes], LLInterpreterResponse]],
-            ],
-            Optional[int],
-            None
-        ]:
-        tokens = self._process_prompt(prompt=prompt, ensure_bos_token=ensure_bos_token)
-
         while True:
             # Note: need to call/set has_pending_stop before spinning up the mid_process future
             # as the two methods cannot be called concurrently
             self._has_pending_stop = self.ll_interpreter.has_pending_stop()
             mid_process_future = self._threadpool.submit(self.mid_process)
-            token = yield (tokens, mid_process_future)
+
+            # Send caller the mask and response; wait for token
+            engine_output = yield (tokens, mid_process_future, backtrack)
 
             # Upstairs should have already waited on this future
-            mask, ll_response = mid_process_future.result()
-
-            if ll_response.stop:
+            mask, r = mid_process_future.result()
+
+            if r.stop:
                 # This is the only case in which the mask is None
                 assert mask is None
                 # If we're done, our caller should NOT send us a token
-                if token is not None:
-                    raise TokenParserException(f"Expected None, got token {token}")
+                if engine_output is not None:
+                    raise TokenParserException(f"Expected None, got token {engine_output.issued_token.token_id}")
                 self._done = True
->>>>>>> 13ef66e8
                 break
 
             assert mask is not None
-            if token is None:
+            assert r.temperature is not None
+
+            if engine_output is None:
                 raise TokenParserException("Expected token, got None")
-            if not mask[token]:
+            
+            if not mask[engine_output.issued_token.token_id]:
                 # Note: we could punt this probem to ll_interpreter.post_process,
                 # but it's a bit clearer to handle it here
                 raise InvalidTokenException(
-                    token=token,
+                    token=engine_output.issued_token.token_id,
+                    valid_tokens=[i for i in range(len(mask)) if mask[i]],
+                    prompt_tokens=tokens
+                )            
+
+            if engine_output is None:
+                raise TokenParserException("Expected EngineOutput, got None")
+            
+            if not mask[engine_output.issued_token.token_id]:
+                # Note: we could punt this probem to ll_interpreter.post_process,
+                # but it's a bit clearer to handle it here
+                raise InvalidTokenException(
+                    token=engine_output.issued_token.token_id,
                     valid_tokens=[i for i in range(len(mask)) if mask[i]],
                     prompt_tokens=tokens
                 )
-<<<<<<< HEAD
-                # Send caller the mask and response; wait for token
-                engine_output = yield (gen_data, response)
-                if engine_output is None:
-                    raise TokenParserException("Expected EngineOutput, got None")
-                if not mask[engine_output.issued_token.token_id]:
-                    # Note: we could punt this probem to ll_interpreter.post_process,
-                    # but it's a bit clearer to handle it here
-                    raise InvalidTokenException(
-                        engine_output.issued_token.token_id, gen_data.valid_next_tokens, tokens
-                    )
-            else:
-                gen_data = None
-                engine_output = yield (gen_data, response)
-                if engine_output is not None:
-                    raise TokenParserException(
-                        f"Expected None, got token {engine_output.issued_token.token_id}"
-                    )
-=======
->>>>>>> 13ef66e8
 
             backtrack, ff_tokens = self.ll_interpreter.post_process(
                 engine_output.issued_token.token_id
@@ -252,7 +168,6 @@
             if backtrack:
                 tokens = tokens[:-backtrack]
             tokens = tokens + ff_tokens
-            # backtrack = 0
 
     def cleanup(self):
         # Rather than having our caller send us None at the end, we'll handle that internally
@@ -378,14 +293,10 @@
                     consumed_bytes=self.bytes[: self.pos],
                 )
             # Byte was good, have ll_parser consume it so we can advance further
-<<<<<<< HEAD
             fake_engine_output = self.fake_engine_output(b)
             self.gen_data, response = self.token_parser.advance(fake_engine_output)
             self._update_capture(response)
             self.bytes += response.new_bytes
-=======
-            self._advance(b)
->>>>>>> 13ef66e8
 
             # Run consume_bytes to advance ll_parser and consume the next byte
             self.consume_bytes(bts)
@@ -396,14 +307,10 @@
         if self.token_parser.done():
             return
 
-<<<<<<< HEAD
         fake_engine_output = self.fake_engine_output(self.tokenizer.eos_token_id)
         self.gen_data, response = self.token_parser.advance(fake_engine_output)
         self._update_capture(response)
         self.bytes += response.new_bytes
-=======
-        self._advance(self.tokenizer.eos_token_id)
->>>>>>> 13ef66e8
         if not self.token_parser.done() or not self.matched():
             raise ByteParserException("Hit end of input before reaching a valid state")
 

--- conflicted
+++ resolved
@@ -1,11 +1,6 @@
 from .._guidance import guidance
-<<<<<<< HEAD
 from .._grammar import capture as grammar_capture, GrammarNode
-
-=======
-from .._grammar import capture as grammar_capture, GrammarFunction
 from ._block import block
->>>>>>> 3788a3cb
 
 @guidance(stateless=lambda *args, **kwargs: isinstance(args[0], GrammarNode))
 def capture(lm, value, name):

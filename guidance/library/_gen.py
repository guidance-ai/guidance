--- conflicted
+++ resolved
@@ -9,11 +9,7 @@
 
 async def gen(name=None, stop=None, stop_regex=None, save_stop_text=False, min_tokens=0, max_tokens=500, n=1, stream=None,
               temperature=0.0, top_p=1.0, logprobs=None, pattern=None, hidden=False, list_append=False,
-<<<<<<< HEAD
-              save_prompt=False, token_healing=None, exclude=None, _parser_context=None):
-=======
-              save_prompt=False, token_healing=None, function_call="none", _parser_context=None, **llm_kwargs):
->>>>>>> d2c5e3cb
+              save_prompt=False, token_healing=None, exclude=None, function_call="none", _parser_context=None, **llm_kwargs):
     ''' Use the LLM to generate a completion.
 
     Parameters
@@ -60,15 +56,12 @@
         If set to a string, the exact prompt given to the LLM will be saved in a variable with the given name.
     token_healing : bool or None
         If set to a bool this overrides the token_healing setting for the LLM.
-<<<<<<< HEAD
     exclude : list
         If set, the LLM will be forced to avoid generating each token id in the list (through logit biasing).
         Each list element must be exactly one token.
-=======
     **llm_kwargs
         Any other keyword arguments will be passed to the LLM __call__ method. This can be useful for setting
         LLM-specific parameters like `repetition_penalty` for Transformers models or `suffix` for some OpenAI models.
->>>>>>> d2c5e3cb
     '''
     prefix = ""
     suffix = ""
@@ -155,15 +148,9 @@
 
     # call the LLM
     gen_obj = await parser.llm_session(
-<<<<<<< HEAD
-        parser_prefix+prefix, stop=stop, stop_regex=stop_regex, min_tokens=min_tokens, max_tokens=max_tokens, n=n, pattern=pattern,
+        variable_stack["@prefix"]+prefix, stop=stop, stop_regex=stop_regex, min_tokens=min_tokens, max_tokens=max_tokens, n=n, pattern=pattern,
         temperature=temperature, top_p=top_p, logprobs=logprobs, cache_seed=cache_seed, token_healing=token_healing, logit_bias=logit_bias,
-        echo=parser.program.logprobs is not None, stream=stream, caching=parser.program.caching
-=======
-        variable_stack["@prefix"]+prefix, stop=stop, stop_regex=stop_regex, max_tokens=max_tokens, n=n, pattern=pattern,
-        temperature=temperature, top_p=top_p, logprobs=logprobs, cache_seed=cache_seed, token_healing=token_healing,
         echo=parser.program.logprobs is not None, stream=stream, caching=parser.program.caching, function_call=function_call, **llm_kwargs
->>>>>>> d2c5e3cb
     )
 
     if n == 1:

from json import dumps as json_dumps, loads as json_loads
from enum import Enum
import math
from typing import (
    Any,
    Callable,
    Dict,
    Mapping,
    Optional,
    Sequence,
    Union,
    Type,
    TYPE_CHECKING,
    cast,
)
import warnings
import referencing
import contextlib
from urllib.parse import urljoin

try:
    import jsonschema
    import pydantic
except ImportError:
    if TYPE_CHECKING:
        raise

from .._guidance import guidance
from ..library import char_range, gen, one_or_more, optional, sequence
from ..library._regex_utils import rx_int_range, rx_float_range

from .._grammar import GrammarFunction, select, capture, with_temperature, Not, And, quote_regex
from ._pydantic import pydantic_to_json_schema
from ._subgrammar import as_regular_grammar, lexeme, subgrammar

JSONSchema = Union[bool, Mapping[str, Any]]

DRAFT202012_RESERVED_KEYWORDS = {
    # Anchors and References
    '$anchor',
    '$dynamicAnchor',
    '$dynamicRef',
    '$id',
    '$recursiveAnchor',
    '$recursiveRef',
    '$ref',
    '$schema',
    '$vocabulary',

    # Schema Structure and Combining Schemas
    '$defs',
    'allOf',
    'anyOf',
    'definitions',
    'dependencies',
    'dependentRequired',
    'dependentSchemas',
    'else',
    'if',
    'not',
    'oneOf',
    'then',

    # Validation Keywords for Any Instance Type
    'const',
    'enum',
    'type',

    # Validation Keywords for Numeric Instances
    'exclusiveMaximum',
    'exclusiveMinimum',
    'maximum',
    'minimum',
    'multipleOf',

    # Validation Keywords for Strings
    'format',
    'maxLength',
    'minLength',
    'pattern',

    # Validation Keywords for Arrays
    'contains',
    'items',
    'maxContains',
    'maxItems',
    'minContains',
    'minItems',
    'prefixItems',
    'uniqueItems',

    # Validation Keywords for Objects
    'additionalProperties',
    'maxProperties',
    'minProperties',
    'patternProperties',
    'properties',
    'propertyNames',
    'required',
    'unevaluatedItems',
    'unevaluatedProperties',

    # Metadata Keywords
    '$comment',
    'default',
    'deprecated',
    'description',
    'examples',
    'readOnly',
    'title',
    'writeOnly',

    # Content Validation
    'contentEncoding',
    'contentMediaType',
    'contentSchema',
}

class JSONType(str, Enum):
    NULL = "null"
    BOOLEAN = "boolean"
    INTEGER = "integer"
    NUMBER = "number"
    STRING = "string"
    ARRAY = "array"
    OBJECT = "object"

class Keyword(str, Enum):
    ANYOF = "anyOf"
    ALLOF = "allOf" # Note: Partial support. Only supports exactly one item.
    ONEOF = "oneOf" # Note: Partial support. This is converted to anyOf.
    REF = "$ref"
    CONST = "const"
    ENUM = "enum"
    TYPE = "type"

class NumberKeywords(str, Enum):
    MINIMUM = "minimum"
    MAXIMUM = "maximum"
    EXCLUSIVE_MINIMUM = "exclusiveMinimum"
    EXCLUSIVE_MAXIMUM = "exclusiveMaximum"

class StringKeywords(str, Enum):
    PATTERN = "pattern"
    FORMAT = "format"
    MIN_LENGTH = "minLength"
    MAX_LENGTH = "maxLength"

class ArrayKeywords(str, Enum):
    PREFIX_ITEMS = "prefixItems"
    ITEMS = "items"
    MIN_ITEMS = "minItems"
    MAX_ITEMS = "maxItems"

class ObjectKeywords(str, Enum):
    PROPERTIES = "properties"
    ADDITIONAL_PROPERTIES = "additionalProperties"
    REQUIRED = "required"

TYPE_SPECIFIC_KEYWORDS = {
    JSONType.INTEGER: NumberKeywords,
    JSONType.NUMBER: NumberKeywords,
    JSONType.STRING: StringKeywords,
    JSONType.ARRAY: ArrayKeywords,
    JSONType.OBJECT: ObjectKeywords,
}

IGNORED_KEYS = {
    "$anchor",
    "$defs",
    "$schema",
    "$id",
    "id",
    "$comment",
    "title",
    "default",
    "definitions",
    "description",
    "examples",
}

# discriminator is part of OpenAPI 3.1, not JSON Schema itself
# https://json-schema.org/blog/posts/validating-openapi-and-json-schema
# TODO: While ignoring this key shouldn't lead to invalid outputs, forcing
# the model to choose the value of the marked field before other fields
# are generated (statefully or statelessly) would reduce grammar ambiguity
# and possibly improve quality.
IGNORED_KEYS.add("discriminator")

WHITESPACE = {b" ", b"\t", b"\n", b"\r"}
VALID_KEYS = set(Keyword) | set(NumberKeywords) | set(StringKeywords) | set(ArrayKeywords) | set(ObjectKeywords) | IGNORED_KEYS

FORMAT_PATTERNS: dict[str, Optional[str]] = {
    # https://json-schema.org/understanding-json-schema/reference/string#built-in-formats
    # Dates and times
    "date-time": (
        r'(?P<date>[0-9]{4}-(?:0[1-9]|1[0-2])-(?:0[1-9]|[12][0-9]|3[01]))'
        r'[tT]'
        r'(?P<time>'
            r'(?:[01][0-9]|2[0-3]):[0-5][0-9]:(?:[0-5][0-9]|60)'
            r'(?P<time_fraction>\.[0-9]+)?'
            r'(?P<time_zone>[zZ]|[+-](?:[01][0-9]|2[0-3]):[0-5][0-9])'
        r')'
    ),
    "time": (
        r'(?:[01][0-9]|2[0-3]):[0-5][0-9]:(?:[0-5][0-9]|60)'
        r'(?P<time_fraction>\.[0-9]+)?'
        r'(?P<time_zone>[zZ]|[+-](?:[01][0-9]|2[0-3]):[0-5][0-9])'
    ),
    "date": r'[0-9]{4}-(?:0[1-9]|1[0-2])-(?:0[1-9]|[12][0-9]|3[01])',
    "duration": (
        r'P'                                     # Start with 'P'
        r'(?:'                                   # Non-capturing group for main alternatives
            r'(?P<dur_date>'                     # Named group for date duration
                r'(?:'                           # Non-capturing group for date components
                    r'(?P<dur_year>'             # Named group for years
                        r'[0-9]+Y'                  # One or more digits followed by 'Y'
                        r'(?:'                   # Optional month
                            r'[0-9]+M'              # One or more digits followed by 'M'
                            r'(?:[0-9]+D)?'         # Optional days
                        r')?'
                    r')'
                    r'|'                         # OR
                    r'(?P<dur_month>'            # Named group for months
                        r'[0-9]+M'                  # One or more digits followed by 'M'
                        r'(?:[0-9]+D)?'             # Optional days
                    r')'
                    r'|'                         # OR
                    r'(?P<dur_day>'              # Named group for days
                        r'[0-9]+D'                  # One or more digits followed by 'D'
                    r')'
                r')'
                r'(?:'                           # Optional time
                    r'T'                         # Time starts with 'T'
                    r'(?:'                       # Non-capturing group for time components
                        r'(?P<dur_hour>'         # Named group for hours
                            r'[0-9]+H'              # One or more digits followed by 'H'
                            r'(?:'               # Optional minutes
                                r'[0-9]+M'          # One or more digits followed by 'M'
                                r'(?:[0-9]+S)?'     # Optional seconds
                            r')?'
                        r')'
                        r'|'                     # OR
                        r'(?P<dur_minute>'       # Named group for minutes
                            r'[0-9]+M'              # One or more digits followed by 'M'
                            r'(?:[0-9]+S)?'         # Optional seconds
                        r')'
                        r'|'                     # OR
                        r'(?P<dur_second>'       # Named group for seconds
                            r'[0-9]+S'              # One or more digits followed by 'S'
                        r')'
                    r')'
                r')?'
            r')'
            r'|'                                 # OR
            r'(?P<dur_time>'                     # Named group for time-only duration
                r'T'                             # Time starts with 'T'
                r'(?:'                           # Non-capturing group for time components
                    r'(?P<dur_hour2>'             # Named group for hours
                        r'[0-9]+H'                  # One or more digits followed by 'H'
                        r'(?:'                   # Optional minutes
                            r'[0-9]+M'              # One or more digits followed by 'M'
                            r'(?:[0-9]+S)?'         # Optional seconds
                        r')?'
                    r')'
                    r'|'                         # OR
                    r'(?P<dur_minute2>'           # Named group for minutes
                        r'[0-9]+M'                  # One or more digits followed by 'M'
                        r'(?:[0-9]+S)?'             # Optional seconds
                    r')'
                    r'|'                         # OR
                    r'(?P<dur_second2>'           # Named group for seconds
                        r'[0-9]+S'                  # One or more digits followed by 'S'
                    r')'
                r')'
            r')'
            r'|'                                 # OR
            r'(?P<dur_week>'                     # Named group for weeks
                r'[0-9]+W'                          # One or more digits followed by 'W'
            r')'
        r')'
    ),
    # Email addresses
    "email": (
        r'(?P<local_part>'
            r'(?P<dot_string>'
                r'[^\s@\.]+'
                r'(\.[^\s@\.]+)*'
            r')'
            # TODO: Add support for quoted strings
        r')'
        r'@'
        r'('
            r'(?P<domain>'
                r'(?P<sub_domain>'
                    r'[a-zA-Z0-9]'
                    r'([a-zA-Z0-9-]*[a-zA-Z0-9])?'
                r')'
                r'(\.(?P<sub_domain2>'
                    r'[a-zA-Z0-9]'
                    r'([a-zA-Z0-9-]*[a-zA-Z0-9])?'
                r'))*'
            r')'
            r'|' # OR
            r'\[(?P<ipv4>((([0-9])|(([1-9])[0-9]|(25[0-5]|(2[0-4]|(1)[0-9])[0-9])))\.){3}(([0-9])|(([1-9])[0-9]|(25[0-5]|(2[0-4]|(1)[0-9])[0-9]))))\]'
        r')'
    ),
    "idn-email": None,
    # Hostnames
    "hostname": r"[a-zA-Z0-9]([a-zA-Z0-9-]{0,61}[a-zA-Z0-9])?(\.[a-zA-Z0-9]([a-zA-Z0-9-]{0,61}[a-zA-Z0-9])?)*",
    "idn-hostname": None,
    "ipv4": r'((([0-9])|(([1-9])[0-9]|(25[0-5]|(2[0-4]|(1)[0-9])[0-9])))\.){3}(([0-9])|(([1-9])[0-9]|(25[0-5]|(2[0-4]|(1)[0-9])[0-9])))',
    "ipv6": (
        # Full IPv6 address without "::"
        r'(?:'
            r'(?P<full>(?:[0-9a-fA-F]{1,4}:){7}[0-9a-fA-F]{1,4})'
        r')'
        r'|'  # OR
        # Leading "::" (shortens leading zeros)
        r'(?:'
            r'::(?:[0-9a-fA-F]{1,4}:){0,5}(?P<ls32>[0-9a-fA-F]{1,4}:[0-9a-fA-F]{1,4})'
        r')'
        r'|'  # OR
        # "::" within the address, and variants reducing the length of the address
        r'(?:'
            r'(?P<h16_1>[0-9a-fA-F]{1,4})?::(?:[0-9a-fA-F]{1,4}:){0,4}(?P<ls32_1>[0-9a-fA-F]{1,4}:[0-9a-fA-F]{1,4})'
        r')'
        r'|'  # OR
        r'(?:'
            r'((?:[0-9a-fA-F]{1,4}:){0,1}[0-9a-fA-F]{1,4})?::(?:[0-9a-fA-F]{1,4}:){0,3}(?P<ls32_2>[0-9a-fA-F]{1,4}:[0-9a-fA-F]{1,4})'
        r')'
        r'|'  # OR
        r'(?:'
            r'((?:[0-9a-fA-F]{1,4}:){0,2}[0-9a-fA-F]{1,4})?::(?:[0-9a-fA-F]{1,4}:){0,2}(?P<ls32_3>[0-9a-fA-F]{1,4}:[0-9a-fA-F]{1,4})'
        r')'
        r'|'  # OR
        r'(?:'
            r'((?:[0-9a-fA-F]{1,4}:){0,3}[0-9a-fA-F]{1,4})?::[0-9a-fA-F]{1,4}:(?P<ls32_4>[0-9a-fA-F]{1,4}:[0-9a-fA-F]{1,4})'
        r')'
        r'|'  # OR
        r'(?:'
            r'((?:[0-9a-fA-F]{1,4}:){0,4}[0-9a-fA-F]{1,4})?::(?P<ls32_5>[0-9a-fA-F]{1,4}:[0-9a-fA-F]{1,4})'
        r')'
        r'|'  # OR
        r'(?:'
            r'((?:[0-9a-fA-F]{1,4}:){0,5}[0-9a-fA-F]{1,4})?::(?P<h16_2>[0-9a-fA-F]{1,4})'
        r')'
        r'|'  # OR
        r'(?:'
            r'((?:[0-9a-fA-F]{1,4}:){0,6}[0-9a-fA-F]{1,4})?::'
        r')'
    ),
    # Resource identifiers
    "uuid": (
        r'(?P<time_low>[0-9a-fA-F]{8})'      # 4 hex octets for time-low
        r'-'                                 # Literal hyphen
        r'(?P<time_mid>[0-9a-fA-F]{4})'      # 2 hex octets for time-mid
        r'-'                                 # Literal hyphen
        r'(?P<time_high_and_version>[0-9a-fA-F]{4})'  # 2 hex octets for time-high-and-version
        r'-'                                 # Literal hyphen
        r'(?P<clock_seq_and_reserved>[0-9a-fA-F]{2})' # 1 hex octet for clock-seq-and-reserved
        r'(?P<clock_seq_low>[0-9a-fA-F]{2})' # 1 hex octet for clock-seq-low
        r'-'                                 # Literal hyphen
        r'(?P<node>[0-9a-fA-F]{12})'         # 6 hex octets for node
    ),
    "uri": None,
    "uri-reference": None,
    "iri": None,
    "iri-reference": None,
    # URI template
    "uri-template": None,
    # JSON pointers
    "json-pointer": None,
    "relative-json-pointer": None,
    # Regular expressions
    "regex": None, # Might need a full CFG?,
    # Unknown
    "unknown": r"(?s:.*)",
}

def _get_format_pattern(format: str) -> str:
    try:
        pattern = FORMAT_PATTERNS[format]
    except KeyError:
        raise ValueError(f"Format {format!r} is not supported")
    if pattern is None:
        raise NotImplementedError(f"Format {format!r} is not yet supported")
    return pattern


def validate_json_node_keys(node: Mapping[str, Any]):
    keys = set(node.keys())
    # Any key that is a valid JSON schema keyword but not one that we have explicit support for is "invalid"
    invalid_keys = (keys - VALID_KEYS).intersection(DRAFT202012_RESERVED_KEYWORDS)
    if invalid_keys:
        raise ValueError(
            f"JSON schema had keys that could not be processed: {invalid_keys}" f"\nSchema: {node}"
        )


def get_sibling_keys(node: Mapping[str, Any], key: str) -> set[str]:
    # Get the set of functional (non-ignored) keys that are siblings of the given key
    return set(node.keys()) & VALID_KEYS - set(IGNORED_KEYS) - {key}


class GenJson:
    item_separator = ", "
    key_separator = ": "
    def __init__(self, schema: JSONSchema, separators: Optional[tuple[str, str]] = None, strict_properties=True) -> None:
        self.schema = schema
        if separators is not None:
            self.item_separator, self.key_separator = separators
        self.strict_properties = strict_properties

        registry: referencing.Registry[JSONSchema] = referencing.Registry()
        resource: referencing.Resource[JSONSchema] = referencing.jsonschema.DRAFT202012.create_resource(schema)
        self._base_uri = resource.id() or ""
        registry = registry.with_resource(
            uri=self._base_uri,
            resource=resource
        )
        self._resolver = registry.resolver()
        self._defs: dict[str, Callable[[], GrammarFunction]] = {}


    @guidance(stateless=True)
    def ref(
        self,
        lm,
        *,
        reference: str,
    ):
        """
        Resolve a reference to another schema and return the grammar for that schema.

        Note: we define a zero-argument closure that will return the grammar for the reference and
        add it to the _defs cache. This allows us to avoid re-resolving the reference every time
        and to handle recursive references correctly.
        """
        abspath = self._get_abspath(reference)
        if abspath not in self._defs:
            resolved = self._resolver.lookup(abspath)
            base_uri_of_resolved = resolved.resolver._base_uri

            @guidance(stateless=True, dedent=False, cache=True)
            def closure(lm):
                with self._base_uri_context(base_uri_of_resolved):
                    grammar = self.json(json_schema=resolved.contents)
                return lm + grammar

            self._defs[abspath] = closure
        return lm + self._defs[abspath]()


    def _get_abspath(self, ref):
        """
        Convert a reference to an absolute path, resolving it against the base URI if necessary.
        This will allow us to get a unique key for each reference and hit the _defs cache correctly.
        """
        if ref.startswith("#"):
            # Special case for fragment-only references:
            # for certain schemes (e.g. urn), urljoin may throw the base URI, but we need to keep them around
            return f"{self._base_uri}{ref}"
        return urljoin(self._base_uri, ref)


    @contextlib.contextmanager
    def _base_uri_context(self, base_uri: str):
        """
        Temporarily replace the base_uri for the duration of the context manager.
        This allows refs with different base URIs to be resolved correctly without passing the resolver around.

        Note: very much not thread-safe, but I don't expect instances of this class to be shared between threads.
        TODO: ensure that the instance's hash depends on the base_uri before adding more caching to this class.
        """
        old_base_uri = self._base_uri
        self._base_uri = base_uri
        try:
            yield
        finally:
            self._base_uri = old_base_uri


    @guidance(stateless=True)
    def root(self, lm):
        return lm + self.json(json_schema=self.schema)


    @classmethod
    @guidance(stateless=True)
    def integer(cls, lm, minimum: Union[float, int, None] = None, maximum: Union[float, int, None] = None, exclusiveMinimum: bool = False, exclusiveMaximum: bool = False):
        if minimum is not None:
            if exclusiveMinimum:
                if minimum != int(minimum):
                    minimum = math.ceil(minimum)
                else:
                    minimum += 1
            else:
                minimum = math.ceil(minimum)
            minimum = int(minimum)
        if maximum is not None:
            if exclusiveMaximum:
                if maximum != int(maximum):
                    maximum = math.floor(maximum)
                else:
                    maximum -= 1
            else:
                maximum = math.floor(maximum)
            maximum = int(maximum)

        return lm + lexeme(rx_int_range(minimum, maximum), contextual=True)


    @classmethod
    @guidance(stateless=True)
    def number(cls, lm, minimum: Optional[float] = None, maximum: Optional[float] = None, exclusiveMinimum: bool = False, exclusiveMaximum: bool = False):
        return lm + lexeme(
            rx_float_range(
                minimum, maximum,
                left_inclusive = not exclusiveMinimum,
                right_inclusive = not exclusiveMaximum
            ),
            contextual=True
        )


    @classmethod
    @guidance(stateless=True)
    def string(
        cls,
        lm,
        *,
        min_length: int = 0,
        max_length: Union[int, None] = None,
        regex: Union[str, None] = None,
        format: Union[str, None] = None,
    ):
        if (regex is not None or format is not None) and (min_length > 0 or max_length is not None):
            raise ValueError(
                "If a pattern or format is specified for a JSON string, minLength and maxLength must be left unspecified."
            )

        if regex is not None and format is not None:
            raise ValueError("Cannot specify both a regex and a format for a JSON string")

        if format is not None:
            regex = _get_format_pattern(format)

        elif regex is not None:
            # Sanitize the regex, removing unnecessary anchors that may cause problems later
            # NOTE/TODO: this could potentially be pushed further down into the lexeme function,
            # but it's not immediately clear whether anchors in other contexts are superfluous.
            regex = regex.lstrip("^").rstrip("$")

        elif regex is None:
            range_expr = f"{{{min_length},{max_length}}}" if max_length is not None else f"{{{min_length},}}"
            regex = f"(?s:.{range_expr})"

        return lm + lexeme(regex, contextual=True, json_string=True)


    @guidance(stateless=True)
    def object(
        self,
        lm,
        *,
        properties: Mapping[str, JSONSchema],
        additional_properties: JSONSchema,
        required: Sequence[str],
    ):
        # "required" keys will be validated against "properties" if they're present, otherwise against "additionalProperties".
        # If "additionalProperties" is False, then required keys must be in "properties".
        if any(k not in properties for k in required) and additional_properties is False:
            raise ValueError(
                f"Required properties not in properties but additionalProperties is False."
                f" Missing required properties: {list(r for r in required if r not in properties)}"
            )

        keys: list[str] = []
        required_items: list[bool] = []
        grammars: list[GrammarFunction] = []
        # First iterate over the properties in order, then iterate over any missing required keys, using additional_properties as the schema
        for name in (*properties, *(r for r in required if r not in properties)):
            # Use json_dumps to properly quote / escape the key
            key = json_dumps(name)
            keys.append(key)
            # Identify if the key is required
            required_items.append(name in required)
            # Build the grammar we'll use for this property
            grammars.append(f'{key}{self.key_separator}' + self.json(json_schema=properties.get(name, additional_properties)))

        if additional_properties is not False:
            # Key for additionalProperties is a json string, but we need to disallow any properties that are already defined
            additional_key_grammar: GrammarFunction
            if len(keys) > 0:
                additional_key_grammar = as_regular_grammar(
                    And([
                        lexeme(r'"([^"\\]|\\["\\/bfnrt]|\\u[0-9a-fA-F]{4})*"'),
                        Not(lexeme('|'.join(map(quote_regex, keys)))),
                    ]),
                    lexeme = True,
                )
            else:
                additional_key_grammar = self.string()

            additional_item_grammar = additional_key_grammar + self.key_separator + self.json(json_schema=additional_properties)
            additional_items_grammar = sequence(additional_item_grammar + self.item_separator) + additional_item_grammar
            grammars.append(additional_items_grammar)
            required_items.append(False)

        return lm + "{" + self._join(
            elements = tuple(grammars),
            required = tuple(required_items),
        ) + "}"


    @guidance(stateless=True, cache=True)
    def _join(self, lm, *, elements: tuple[GrammarFunction, ...], required: tuple[bool, ...], prefixed: bool = False):
        if not elements:
            return lm

        elem, elements = elements[0], elements[1:]
        is_required, required = required[0], required[1:]

        if prefixed:
            if is_required:
                # If we know we have preceeding elements, we can safely just add a (',' + e)
                return lm + (self.item_separator + elem + self._join(elements=elements, required=required, prefixed=True))
            # If we know we have preceeding elements, we can safely just add an optional(',' + e)
            return lm + (optional(self.item_separator + elem) + self._join(elements=elements, required=required, prefixed=True))
        if is_required:
            # No preceding elements, and our element is required, so we just add the element
            return lm + (elem + self._join(elements=elements, required=required, prefixed=True))

        # No preceding elements, and our element is optional, so we add a select between the two options.
        # The first option is the recursive call with no preceding elements, the second is the recursive call
        # with the current element as a prefix.
        return lm + select([
            self._join(elements=elements, required=required, prefixed=False),
            elem + self._join(elements=elements, required=required, prefixed=True)
        ])


    @guidance(stateless=True)
    def array(
        self,
        lm,
        *,
        prefix_items_schema: Sequence[JSONSchema],
        item_schema: JSONSchema,
        min_items: int,
        max_items: Optional[int],
    ):
        if len(prefix_items_schema) < min_items and item_schema is False:
            raise ValueError(
                f"PrefixItems has too few elements ({len(prefix_items_schema)}) to"
                f" satisfy minItems ({min_items}) but no extra items were allowed"
            )

        if max_items is not None and max_items < min_items:
            raise ValueError(f"maxItems ({max_items}) can't be less than minItems ({min_items})")

        required_items = []
        optional_items = []

        # If max_items is None, we can add an infinite tail of items later
        n_to_add = max(len(prefix_items_schema), min_items) if max_items is None else max_items
        for i in range(n_to_add):
            if i < len(prefix_items_schema):
                schema = prefix_items_schema[i]
            elif item_schema is not False:
                schema = item_schema
            else:
                assert i >= min_items
                break

            item = self.json(json_schema=schema)

            if i < min_items:
                required_items.append(item)
            else:
                optional_items.append(item)

        if max_items is None and item_schema is not False:
            # Add an infinite tail of items
            item = self.json(json_schema=item_schema)
            optional_items.append(item + sequence(self.item_separator + item))

        lm += "["

        if required_items:
            first, *rest = required_items
            lm += first
            for item in rest:
                lm += self.item_separator + item

        if optional_items:
            # This is a bit subtle and would not be required if not for prefixItems -- the previous
            # must be present before the next one may be added, meaning we have nested optionals:
            # (first optional(,second optional(,third (optional(,...)))))
            first, *rest = optional_items
            tail: Union[str, GrammarFunction] = ""
            for item in reversed(rest):
                tail = optional(self.item_separator + item + tail)
            tail = first + tail

            if required_items:
                lm += optional(self.item_separator + tail)
            else:
                lm += optional(tail)

        lm += "]"
        return lm


    @guidance(stateless=True)
    def anyOf(
        self,
        lm,
        *,
        anyof_list: Sequence[JSONSchema],
    ):
        options = [self.json(json_schema=item) for item in anyof_list]
        return lm + select(options)

    @guidance(stateless=True)
    def const(
        self,
        lm,
        *,
        value: Union[None, bool, int, float, str, Mapping, Sequence],
        instance_type: Optional[Union[str, Sequence[str]]] = None,
        enum: Optional[Sequence[Union[None, bool, int, float, str, Mapping, Sequence]]] = None,
    ):
        schema_to_validate_against: dict[str, Any] = {}
        if instance_type is not None:
            schema_to_validate_against["type"] = instance_type
        if enum is not None:
            schema_to_validate_against["enum"] = enum
        if schema_to_validate_against:
            # Raise a validation error if the value doesn't match the type
            jsonschema.validate(
                instance=value,
                schema=schema_to_validate_against,
            )
        # Base case
        if isinstance(value, (type(None), bool, int, float, str)):
            return lm + json_dumps(value)
        # Recursive cases
        # NOTE: we could potentially just use json_dumps in all cases, but this will ensure that we're
        # properly treating all parts as individual lexemes, which makes whitespace flexibility possible
        if isinstance(value, Mapping):
            return lm + self.json(
                json_schema={
                    "type": "object",
                    "properties": {k: {"const": v} for k, v in dict(value).items()},
                    "required": list(value.keys()),
                    "additionalProperties": False,
                }
            )
        if isinstance(value, Sequence):
            return lm + self.json(
                json_schema={
                    "type": "array",
                    "prefixItems": [{"const": v} for v in list(value)],
                    "minItems": len(value),
                    "maxItems": len(value),
                    "items": False,
                }
            )
        raise TypeError(f"Unsupported value type: {type(value)} for value: {value!r}")

    @guidance(stateless=True)
    def enum(
        self,
        lm,
        *,
        options: Sequence[Union[None, bool, int, float, str, Mapping, Sequence]],
        instance_type: Optional[Union[str, Sequence[str]]] = None,
    ):
        all_opts: list[GrammarFunction] = []
        for instance in options:
            try:
                grm = self.const(value=instance, instance_type=instance_type)
            except jsonschema.ValidationError:
                continue
            all_opts.append(grm)
        if not all_opts:
            raise ValueError(f"No valid options found for enum with type {instance_type!r}: {options}")
        return lm + select(options=all_opts)


    @guidance(stateless=True)
    def any(self, lm):
        return lm + select(
            [
                self.json(json_schema={"type": "null"}),
                self.json(json_schema={"type": "boolean"}),
                self.json(json_schema={"type": "integer"}),
                self.json(json_schema={"type": "number"}),
                self.json(json_schema={"type": "string"}),
                # Recursive cases
                self.json(json_schema={"type": "array"}),
                self.json(json_schema={"type": "object"}),
            ]
        )


    @guidance(stateless=True)
    def json(
        self,
        lm,
        *,
        json_schema: JSONSchema,
    ):
        if json_schema is True:
            json_schema = {}
        elif json_schema is False:
            raise ValueError("No valid JSON can be generated from a schema of `False`")

        if json_schema == {}:
            return lm + self.any()

        validate_json_node_keys(json_schema)

        if Keyword.ANYOF in json_schema:
            sibling_keys = get_sibling_keys(json_schema, Keyword.ANYOF)
            if sibling_keys:
                raise NotImplementedError(f"anyOf with sibling keys is not yet supported. Got {sibling_keys}")
            return lm + self.anyOf(anyof_list=json_schema[Keyword.ANYOF])

        if Keyword.ALLOF in json_schema:
            sibling_keys = get_sibling_keys(json_schema, Keyword.ALLOF)
            if sibling_keys:
                raise NotImplementedError(f"allOf with sibling keys is not yet supported. Got {sibling_keys}")
            allof_list = json_schema[Keyword.ALLOF]
            if len(allof_list) != 1:
                raise ValueError("Only support allOf with exactly one item")
            return lm + self.json(json_schema=allof_list[0])

        if Keyword.ONEOF in json_schema:
            sibling_keys = get_sibling_keys(json_schema, Keyword.ONEOF)
            if sibling_keys:
                raise NotImplementedError(f"oneOf with sibling keys is not yet supported. Got {sibling_keys}")
            oneof_list = json_schema[Keyword.ONEOF]
            if len(oneof_list) == 1:
                return lm + self.json(json_schema=oneof_list[0])
            warnings.warn("oneOf not fully supported, falling back to anyOf. This may cause validation errors in some cases.")
            return lm + self.anyOf(anyof_list=oneof_list)

        if Keyword.REF in json_schema:
            sibling_keys = get_sibling_keys(json_schema, Keyword.REF)
            if sibling_keys:
                raise NotImplementedError(f"$ref with sibling keys is not yet supported. Got {sibling_keys}")
            return lm + self.ref(reference=json_schema[Keyword.REF])

        if Keyword.CONST in json_schema:
            sibling_keys = get_sibling_keys(json_schema, Keyword.CONST) - {Keyword.TYPE, Keyword.ENUM}
            if sibling_keys:
                raise NotImplementedError(f"const with sibling keys is not yet supported. Got {sibling_keys}")
            return lm + self.const(value=json_schema[Keyword.CONST], instance_type=json_schema.get(Keyword.TYPE, None), enum=json_schema.get(Keyword.ENUM, None))

        if Keyword.ENUM in json_schema:
            sibling_keys = get_sibling_keys(json_schema, Keyword.ENUM) - {Keyword.TYPE}
            if sibling_keys:
                raise NotImplementedError(f"enum with sibling keys is not yet supported. Got {sibling_keys}")
            return lm + self.enum(options=json_schema[Keyword.ENUM], instance_type=json_schema.get(Keyword.TYPE, None))

        if Keyword.TYPE in json_schema:
            target_types = cast(Union[str, Sequence[str]], json_schema[Keyword.TYPE])
            if isinstance(target_types, str):
                target_types = [target_types]
        else:
            target_types = list(JSONType)

        options: list[Union[str, GrammarFunction]] = []
        option: Union[str, GrammarFunction]
        for target_type in target_types:
            if target_type == JSONType.NULL:
                option = "null"
            elif target_type == JSONType.BOOLEAN:
                option = select(["true", "false"])
            elif target_type in {JSONType.INTEGER, JSONType.NUMBER}:
                minimum = cast(Union[int, float, None], json_schema.get(NumberKeywords.MINIMUM, None))
                maximum = cast(Union[int, float, None], json_schema.get(NumberKeywords.MAXIMUM, None))
                # Older schemas (Draft4) may have exclusiveMinimum and exclusiveMaximum as booleans, but Draft202012+ should have them as numbers
                exclusive_minimum = cast(Union[int, float, None], json_schema.get(NumberKeywords.EXCLUSIVE_MINIMUM, None))
                exclusive_maximum = cast(Union[int, float, None], json_schema.get(NumberKeywords.EXCLUSIVE_MAXIMUM, None))
                # Internally, we'll use Draft4 style booleans
                exclusive_minimum_flag: bool = False
                exclusive_maximum_flag: bool = False

                if exclusive_minimum is not None:
                    if minimum is None or exclusive_minimum >= minimum:
                        minimum = exclusive_minimum
                        exclusive_minimum_flag = True

                if exclusive_maximum is not None:
                    if maximum is None or exclusive_maximum <= maximum:
                        maximum = exclusive_maximum
                        exclusive_maximum_flag = True

                if target_type == JSONType.INTEGER:
                    option = self.integer(
                        minimum=minimum,
                        maximum=maximum,
                        exclusiveMinimum=exclusive_minimum_flag,
                        exclusiveMaximum=exclusive_maximum_flag,
                    )
                else:
                    option = self.number(
                        minimum=minimum,
                        maximum=maximum,
                        exclusiveMinimum=exclusive_minimum_flag,
                        exclusiveMaximum=exclusive_maximum_flag,
                    )
            elif target_type == JSONType.STRING:
                option = self.string(
                    regex=json_schema.get(StringKeywords.PATTERN, None),
                    format=json_schema.get(StringKeywords.FORMAT, None),
                    min_length=json_schema.get(StringKeywords.MIN_LENGTH, 0),
                    max_length=json_schema.get(StringKeywords.MAX_LENGTH, None),
                )
            elif target_type == JSONType.ARRAY:
                option = self.array(
                    prefix_items_schema=json_schema.get(ArrayKeywords.PREFIX_ITEMS, []),
                    item_schema=json_schema.get(ArrayKeywords.ITEMS, True),
                    min_items=json_schema.get(ArrayKeywords.MIN_ITEMS, 0),
                    max_items=json_schema.get(ArrayKeywords.MAX_ITEMS, None),
                )
            elif target_type == JSONType.OBJECT:
                option = self.object(
                    properties=json_schema.get(ObjectKeywords.PROPERTIES, {}),
                    # For "true" adherence to the JSON schema spec, additionalProperties should be `False` by default.
                    # However, defaulting to `False` is going to give a more terse output, which is probably
                    # more useful for most users.
                    additional_properties=json_schema.get(ObjectKeywords.ADDITIONAL_PROPERTIES, not self.strict_properties),
                    required=json_schema.get(ObjectKeywords.REQUIRED, set()),
                )
            else:
                raise ValueError(f"Unsupported type in schema: {target_type}")
            options.append(option)

        return lm + select(options)


@guidance(stateless=True)
def json(
    lm,
    name: Optional[str] = None,
    *,
    schema: Union[
        None,
        str,
        JSONSchema,
        Type["pydantic.BaseModel"],
        "pydantic.TypeAdapter",
    ] = None,
    separators: Optional[tuple[str, str]] = None,
    whitespace_flexible: bool = False,
    strict_properties: bool = True,
    temperature: float = 0.0,
    max_tokens: int = 100000000,
    **kwargs,
):
    """Generate valid JSON according to the supplied JSON schema or `pydantic` model.

    Not all parts of `JSON schema <https://json-schema.org/>`_ are supported. Indeed some parts
    (such as bounds on numbers) cannot really be supported in the context of LLM generation.

    Using a JSON schema:

        >>> schema = ''{ "type": "object", "properties": { "a" : {"type": "integer"} } }'
        >>> schema_obj = json.loads(schema)
        >>> lm += json(name="generated_object", schema=schema_obj)
        >>> print(json.loads(lm["generated_object"]))
        { 'a' : 2 }

    Using a ``pydantic.BaseModel``:

        >>> class Schema(BaseModel):
        ...     b: bool
        >>> lm += json(name="generated_object", schema=Schema)
        >>> print(json.loads(lm["generated_object"]))
        { 'b' : False }

    Using a ``pydantic.TypeAdapter``:

        >>> schema = TypeAdapter(list[int])
        >>> lm += json(name="generated_object", schema=schema)
        >>> print(json.loads(lm["generated_object"]))
        [1, 2, 3]

    Parameters
    ----------

    name : str or None
        If this is not None then the the results of the generation will be saved as a variable on
        the Model object (so you can access the result as ``lm["var_name"]``).

    schema : Union[None, Mapping[str, Any], Type[pydantic.BaseModel], pydantic.TypeAdapter]
        One of:
            - None, in which case any valid JSON will be generated
            - A string representing a JSON schema which will be parsed using ``json.loads()``
            - A JSON schema object. This is a JSON schema string which has been passed to ``json.loads()``
            - A subclass of ``pydantic.BaseModel``
            - An instance of ``pydantic.TypeAdapter``
    separators : Optional[Tuple[str, str]]
        The (item, key) separators to use when generating the JSON. For maximal compactness/token savings, use `(",", ":")`.
        Note that most JSON "in the wild" will include whitespace around these separators, and compact JSON may be out-of-distribution
        for some models.
        Default: (", ", ": ")
    whitespace_flexible : bool
        If True, allow for whitespace to be inserted between tokens in the JSON output. This gives maximal control to the model in terms of
        formatting (and therefore might be more likely to be in-distribution for some models), but guidance will be able to accelerate fewer
        tokens.
    strict_properties : bool
        If True, the generated JSON will only include additional properties if they are explicitly allowed in the schema. If False, additional
        properties will be allowed unless they are explicitly disallowed.
    max_tokens : int
        The maximum number of tokens to generate.
        Note setting this to a small number will likely result in an incomplete JSON object.
    temperature : float
        The temperature to use when generating the JSON.
    """
    if "compact" in kwargs:
        warnings.warn("The 'compact' argument is deprecated and has no effect. It will be removed in a future release.", category=DeprecationWarning)
        kwargs.pop("compact")
    if kwargs:
        raise TypeError(f"Unexpected keyword arguments: {kwargs.keys()}")
    if schema is None:
        # Default schema is empty, "anything goes" schema
        # TODO: consider default being `{"type": "object"}`
        schema = {}
<<<<<<< HEAD
        # In this case, we don't want to use strict_properties
        # because we're not actually validating against a schema
        strict_properties = False
    elif isinstance(schema, (Mapping, bool)):
=======
    elif isinstance(schema, (Mapping, bool, str)):
        if isinstance(schema, str):
            schema = cast(JSONSchema, json_loads(schema))
>>>>>>> c8c6a119
        # Raises jsonschema.exceptions.SchemaError or ValueError
        # if schema is not valid
        jsonschema.validators.Draft202012Validator.check_schema(schema)
    elif isinstance(schema, pydantic.TypeAdapter) or (isinstance(schema, type) and issubclass(schema, pydantic.BaseModel)):
        schema = pydantic_to_json_schema(schema)
    else:
        raise TypeError(f"Unsupported schema type: {type(schema)}")

    if whitespace_flexible:
        if separators is None:
            separators = (",", ":")
        skip_regex = r"[\x20\x0A\x0D\x09]+"
    else:
        skip_regex = None

    body = GenJson(
        schema=schema,
        separators=separators,
        strict_properties=strict_properties,
    ).root()

    return lm + with_temperature(
        subgrammar(
            name,
            body=body,
            skip_regex=skip_regex,
            no_initial_skip=True,
            max_tokens=max_tokens,
        ),
        temperature=temperature,
    )<|MERGE_RESOLUTION|>--- conflicted
+++ resolved
@@ -1032,16 +1032,12 @@
         # Default schema is empty, "anything goes" schema
         # TODO: consider default being `{"type": "object"}`
         schema = {}
-<<<<<<< HEAD
         # In this case, we don't want to use strict_properties
         # because we're not actually validating against a schema
         strict_properties = False
-    elif isinstance(schema, (Mapping, bool)):
-=======
     elif isinstance(schema, (Mapping, bool, str)):
         if isinstance(schema, str):
             schema = cast(JSONSchema, json_loads(schema))
->>>>>>> c8c6a119
         # Raises jsonschema.exceptions.SchemaError or ValueError
         # if schema is not valid
         jsonschema.validators.Draft202012Validator.check_schema(schema)

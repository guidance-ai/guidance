--- conflicted
+++ resolved
@@ -142,78 +142,13 @@
 def _gen_json_object(
     lm,
     *,
-<<<<<<< HEAD
     properties: frozendict[str, Any],
     additional_properties: Union[bool, frozendict[str, Any]],
+    required: frozenset[str],
     definitions: frozendict[str, Callable[[], GrammarFunction]],
 ):
-    if additional_properties is True:
-        # True means that anything goes
-        additional_properties = frozendict()
-
-    lm += "{"
-    if properties:
-        lm += _process_properties(properties=properties, definitions=definitions)
-    if properties and additional_properties is not False:
-        lm += optional(
-            ","
-            + _process_additional_properties(
-                additional_properties=additional_properties, definitions=definitions
-            )
-        )
-    elif additional_properties is not False:
-        lm += optional(
-            _process_additional_properties(
-                additional_properties=additional_properties, definitions=definitions
-            )
-        )
-    lm += "}"
-    return lm
-
-
-@guidance(stateless=True, cache=True)
-def _process_properties(
-    lm,
-    *,
-    properties: frozendict[str, Any],
-    definitions: frozendict[str, Callable[[], GrammarFunction]],
-):
-    properties_added = 0
-    for name, property_schema in properties.items():
-        lm += '"' + name + '"'
-
-        lm += ":"
-        lm += _gen_json(
-            json_schema=property_schema,
-            definitions=definitions,
-        )
-        properties_added += 1
-        if properties_added < len(properties):
-            lm += ","
-    return lm
-
-
-@guidance(stateless=True, cache=True)
-def _process_additional_properties(
-    lm,
-    *,
-    additional_properties: frozendict[str, Any],
-    definitions: frozendict[str, Callable[[], GrammarFunction]],
-):
-    item = (
-        _gen_json_string()
-        + ":"
-        + _gen_json(json_schema=additional_properties, definitions=definitions)
-    )
-    return lm + sequence(item + ",") + item
-=======
-    properties: Mapping[str, Any],
-    additional_properties: Union[bool, Mapping[str, Any]],
-    required: Sequence[str],
-    definitions: Mapping[str, Callable[[], GrammarFunction]],
-):
     if any(k not in properties for k in required):
-        raise ValueError(f"Required properties not in properties: {set(required) - set(properties)}")
+        raise ValueError(f"Required properties not in properties: {required - set(properties)}")
 
     grammars = tuple(f'"{name}":' + _gen_json(json_schema=schema, definitions=definitions) for name, schema in properties.items())
     required_items = tuple(name in required for name in properties)
@@ -221,7 +156,7 @@
     if additional_properties is not False:
         if additional_properties is True:
             # True means that anything goes
-            additional_properties = {}
+            additional_properties = frozendict()
         additional_item_grammar =  _gen_json_string() + ':' + _gen_json(json_schema=additional_properties, definitions=definitions)
         additional_items_grammar = sequence(additional_item_grammar + ',') + additional_item_grammar
         grammars += (additional_items_grammar,)
@@ -257,7 +192,6 @@
         _gen_list(elements=elements, required=required, prefixed=False),
         elem + _gen_list(elements=elements, required=required, prefixed=True)
     ])
->>>>>>> ed7e8a7c
 
 
 @guidance(stateless=True, cache=True)
@@ -446,7 +380,7 @@
             return lm + _gen_json_object(
                 properties=json_schema.get("properties", frozendict()),
                 additional_properties=json_schema.get("additionalProperties", True),
-                required=json_schema.get("required", set()),
+                required=json_schema.get("required", frozenset()),
                 definitions=definitions,
             )
         raise ValueError(f"Unsupported type in schema: {target_type}")

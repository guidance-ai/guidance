--- conflicted
+++ resolved
@@ -394,7 +394,6 @@
         )
 
 
-<<<<<<< HEAD
 class GenJson:
     item_separator = ", "
     key_separator = ": "
@@ -423,26 +422,46 @@
         definitions = {ref: build_definition(schema) for ref, schema in raw_definitions.items()}
         return definitions
 
-
     @guidance(stateless=True)
     def root(self, lm):
         return lm + self.json(json_schema=self.schema)
 
-
     @classmethod
     @guidance(stateless=True)
-    def integer(cls, lm):
-        return lm + lexeme(r"-?(?:0|[1-9][0-9]*)", contextual=True)
+    def integer(cls, lm, minimum: Union[float, int, None] = None, maximum: Union[float, int, None] = None, exclusiveMinimum: bool = False, exclusiveMaximum: bool = False):
+        if minimum is not None:
+            if exclusiveMinimum:
+                if minimum != int(minimum):
+                    minimum = math.ceil(minimum)
+                else:
+                    minimum += 1
+            else:
+                minimum = math.ceil(minimum)
+            minimum = int(minimum)
+        if maximum is not None:
+            if exclusiveMaximum:
+                if maximum != int(maximum):
+                    maximum = math.floor(maximum)
+                else:
+                    maximum -= 1
+            else:
+                maximum = math.floor(maximum)
+            maximum = int(maximum)
+
+        return lm + lexeme(rx_int_range(minimum, maximum), contextual=True)
 
 
     @classmethod
     @guidance(stateless=True)
-    def number(cls, lm):
-        return lm + select([
-            cls.integer(),
-            lexeme(r"-?(?:0|[1-9][0-9]*)(?:\.[0-9]+)", contextual=True),
-            lexeme(r"-?(?:0|[1-9][0-9]*)(?:\.[0-9]+)?(?:[eE][+-]?[0-9]+)", contextual=True),
-        ])
+    def number(cls, lm, minimum: Optional[float] = None, maximum: Optional[float] = None, exclusiveMinimum: bool = False, exclusiveMaximum: bool = False):
+        return lm + lexeme(
+            rx_float_range(
+                minimum, maximum,
+                left_inclusive = not exclusiveMinimum,
+                right_inclusive = not exclusiveMaximum
+            ),
+            contextual=True
+        )
 
 
     @classmethod
@@ -460,119 +479,6 @@
             raise ValueError(
                 "If a pattern or format is specified for a JSON string, minLength and maxLength must be left unspecified."
             )
-=======
-@guidance(stateless=True)
-def _gen_json_int(lm, minimum: Union[float, int, None] = None, maximum: Union[float, int, None] = None, exclusiveMinimum: bool = False, exclusiveMaximum: bool = False):
-    if minimum is not None:
-        if exclusiveMinimum:
-            if minimum != int(minimum):
-                minimum = math.ceil(minimum)
-            else:
-                minimum += 1
-        else:
-            minimum = math.ceil(minimum)
-        minimum = int(minimum)
-
-    if maximum is not None:
-        if exclusiveMaximum:
-            if maximum != int(maximum):
-                maximum = math.floor(maximum)
-            else:
-                maximum -= 1
-        else:
-            maximum = math.floor(maximum)
-        maximum = int(maximum)
-
-    return lm + lexeme(rx_int_range(minimum, maximum), contextual=True)
-
-@guidance(stateless=True)
-def _gen_json_number(lm, minimum: Optional[float] = None, maximum: Optional[float] = None, exclusiveMinimum: bool = False, exclusiveMaximum: bool = False):
-    return lm + lexeme(
-        rx_float_range(
-            minimum, maximum,
-            left_inclusive = not exclusiveMinimum,
-            right_inclusive = not exclusiveMaximum
-        ),
-        contextual=True
-    )
-
-@guidance(stateless=True)
-def _gen_json_string(
-    lm,
-    min_length: int = 0,
-    max_length: Union[int, None] = None,
-    regex: Union[str, None] = None,
-    format: Union[str, None] = None,
-):
-    if (regex is not None or format is not None) and (min_length > 0 or max_length is not None):
-        raise ValueError(
-            "If a pattern or format is specified for a JSON string, minLength and maxLength must be left unspecified."
-        )
-
-    if regex is not None and format is not None:
-        raise ValueError("Cannot specify both a regex and a format for a JSON string")
-
-    if format is not None:
-        regex = _get_format_pattern(format)
-
-    elif regex is not None:
-        # Sanitize the regex, removing unnecessary anchors that may cause problems later
-        # NOTE/TODO: this could potentially be pushed further down into the lexeme function,
-        # but it's not immediately clear whether anchors in other contexts are superfluous.
-        regex = regex.lstrip("^").rstrip("$")
-
-    elif regex is None:
-        range_expr = f"{{{min_length},{max_length}}}" if max_length is not None else f"{{{min_length},}}"
-        regex = f"(?s:.{range_expr})"
-
-    return lm + lexeme(regex, contextual=True, json_string=True)
-
-
-@guidance(stateless=True)
-def _gen_json_object(
-    lm,
-    *,
-    properties: Mapping[str, JSONSchema],
-    additional_properties: JSONSchema,
-    required: Sequence[str],
-    definitions: Mapping[str, Callable[[], GrammarFunction]],
-):
-    # "required" keys will be validated against "properties" if they're present, otherwise against "additionalProperties".
-    # If "additionalProperties" is False, then required keys must be in "properties".
-    if any(k not in properties for k in required) and additional_properties is False:
-        raise ValueError(
-            f"Required properties not in properties but additionalProperties is False."
-            f" Missing required properties: {list(r for r in required if r not in properties)}"
-        )
-    items = [
-        # First iterate over the properties in order
-        *properties.items(),
-        # If there are any keys in required that weren't specified by properties, add them in order at the end,
-        # where we will validate against the additional_properties schema
-        *((key, additional_properties) for key in required if key not in properties),
-    ]
-    grammars = tuple(f'"{name}":' + _gen_json(json_schema=schema, definitions=definitions) for name, schema in items)
-    required_items = tuple(name in required for name, _ in items)
-
-    if additional_properties is not False:
-        additional_item_grammar =  _gen_json_string() + ':' + _gen_json(json_schema=additional_properties, definitions=definitions)
-        additional_items_grammar = sequence(additional_item_grammar + ',') + additional_item_grammar
-        grammars += (additional_items_grammar,)
-        required_items += (False,)
-
-    return lm + "{" + _gen_list(
-        elements = grammars,
-        required = required_items,
-    ) + "}"
-
-@guidance(stateless=True, cache=True)
-def _gen_list(lm, *, elements: tuple[GrammarFunction, ...], required: tuple[bool, ...], prefixed: bool = False):
-    if not elements:
-        return lm
-
-    elem, elements = elements[0], elements[1:]
-    is_required, required = required[0], required[1:]
->>>>>>> af27044c
 
         if regex is not None and format is not None:
             raise ValueError("Cannot specify both a regex and a format for a JSON string")
@@ -749,7 +655,7 @@
         options: Sequence[Mapping[str, Any]]
     ):
         # TODO: can we support a whitespace-flexible version of this?
-        all_opts = []
+        all_opts: list[str] = []
         for opt in options:
             all_opts.append(
                 json_dumps(opt, separators=(self.item_separator, self.key_separator))
@@ -783,7 +689,6 @@
         )
 
 
-<<<<<<< HEAD
     @guidance(stateless=True, cache=True)
     def ref(
         self,
@@ -849,78 +754,6 @@
             target_types = cast(Union[str, Sequence[str]], json_schema[Keyword.TYPE])
             if isinstance(target_types, str):
                 target_types = [target_types]
-=======
-    if Keyword.TYPE in json_schema:
-        target_types = cast(Union[str, Sequence[str]], json_schema[Keyword.TYPE])
-        if isinstance(target_types, str):
-            target_types = [target_types]
-    else:
-        target_types = list(JSONType)
-
-    options: list[Union[str, GrammarFunction]] = []
-    option: Union[str, GrammarFunction]
-    for target_type in target_types:
-        if target_type == JSONType.NULL:
-            option = "null"
-        elif target_type == JSONType.BOOLEAN:
-            option = select(["true", "false"])
-        elif target_type in {JSONType.INTEGER, JSONType.NUMBER}:
-            minimum = cast(Union[int, float, None], json_schema.get(NumberKeywords.MINIMUM, None))
-            maximum = cast(Union[int, float, None], json_schema.get(NumberKeywords.MAXIMUM, None))
-            # Older schemas (Draft4) may have exclusiveMinimum and exclusiveMaximum as booleans, but Draft202012+ should have them as numbers
-            exclusive_minimum = cast(Union[int, float, None], json_schema.get(NumberKeywords.EXCLUSIVE_MINIMUM, None))
-            exclusive_maximum = cast(Union[int, float, None], json_schema.get(NumberKeywords.EXCLUSIVE_MAXIMUM, None))
-            # Internally, we'll use Draft4 style booleans
-            exclusive_minimum_flag: bool = False
-            exclusive_maximum_flag: bool = False
-
-            if exclusive_minimum is not None:
-                if minimum is None or exclusive_minimum >= minimum:
-                    minimum = exclusive_minimum
-                    exclusive_minimum_flag = True
-
-            if exclusive_maximum is not None:
-                if maximum is None or exclusive_maximum <= maximum:
-                    maximum = exclusive_maximum
-                    exclusive_maximum_flag = True
-
-            if target_type == JSONType.INTEGER:
-                option = _gen_json_int(
-                    minimum=minimum,
-                    maximum=maximum,
-                    exclusiveMinimum=exclusive_minimum_flag,
-                    exclusiveMaximum=exclusive_maximum_flag,
-                )
-            else:
-                option = _gen_json_number(
-                    minimum=minimum,
-                    maximum=maximum,
-                    exclusiveMinimum=exclusive_minimum_flag,
-                    exclusiveMaximum=exclusive_maximum_flag,
-                )
-        elif target_type == JSONType.STRING:
-            option = _gen_json_string(
-                regex=json_schema.get(StringKeywords.PATTERN, None),
-                format=json_schema.get(StringKeywords.FORMAT, None),
-                min_length=json_schema.get(StringKeywords.MIN_LENGTH, 0),
-                max_length=json_schema.get(StringKeywords.MAX_LENGTH, None),
-            )
-        elif target_type == JSONType.ARRAY:
-            option = _gen_json_array(
-                prefix_items_schema=json_schema.get(ArrayKeywords.PREFIX_ITEMS, []),
-                item_schema=json_schema.get(ArrayKeywords.ITEMS, True),
-                min_items=json_schema.get(ArrayKeywords.MIN_ITEMS, 0),
-                max_items=json_schema.get(ArrayKeywords.MAX_ITEMS, None),
-                definitions=definitions,
-            )
-        elif target_type == JSONType.OBJECT:
-            option = _gen_json_object(
-                properties=json_schema.get(ObjectKeywords.PROPERTIES, {}),
-                additional_properties=json_schema.get(ObjectKeywords.ADDITIONAL_PROPERTIES, True),
-                required=json_schema.get(ObjectKeywords.REQUIRED, set()),
-                definitions=definitions,
-            )
->>>>>>> af27044c
         else:
             target_types = list(JSONType)
 
@@ -931,10 +764,40 @@
                 option = "null"
             elif target_type == JSONType.BOOLEAN:
                 option = select(["true", "false"])
-            elif target_type == JSONType.INTEGER:
-                option = self.integer()
-            elif target_type == JSONType.NUMBER:
-                option = self.number()
+            elif target_type in {JSONType.INTEGER, JSONType.NUMBER}:
+                minimum = cast(Union[int, float, None], json_schema.get(NumberKeywords.MINIMUM, None))
+                maximum = cast(Union[int, float, None], json_schema.get(NumberKeywords.MAXIMUM, None))
+                # Older schemas (Draft4) may have exclusiveMinimum and exclusiveMaximum as booleans, but Draft202012+ should have them as numbers
+                exclusive_minimum = cast(Union[int, float, None], json_schema.get(NumberKeywords.EXCLUSIVE_MINIMUM, None))
+                exclusive_maximum = cast(Union[int, float, None], json_schema.get(NumberKeywords.EXCLUSIVE_MAXIMUM, None))
+                # Internally, we'll use Draft4 style booleans
+                exclusive_minimum_flag: bool = False
+                exclusive_maximum_flag: bool = False
+
+                if exclusive_minimum is not None:
+                    if minimum is None or exclusive_minimum >= minimum:
+                        minimum = exclusive_minimum
+                        exclusive_minimum_flag = True
+
+                if exclusive_maximum is not None:
+                    if maximum is None or exclusive_maximum <= maximum:
+                        maximum = exclusive_maximum
+                        exclusive_maximum_flag = True
+
+                if target_type == JSONType.INTEGER:
+                    option = self.integer(
+                        minimum=minimum,
+                        maximum=maximum,
+                        exclusiveMinimum=exclusive_minimum_flag,
+                        exclusiveMaximum=exclusive_maximum_flag,
+                    )
+                else:
+                    option = self.number(
+                        minimum=minimum,
+                        maximum=maximum,
+                        exclusiveMinimum=exclusive_minimum_flag,
+                        exclusiveMaximum=exclusive_maximum_flag,
+                    )
             elif target_type == JSONType.STRING:
                 option = self.string(
                     regex=json_schema.get(StringKeywords.PATTERN, None),

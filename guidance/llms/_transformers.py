import os
import time
import collections
import regex
import pygtrie
import queue
import threading
import logging
import collections.abc
from ._llm import LLM, LLMSession, SyncSession


class Transformers(LLM):
    """ A HuggingFace transformers language model with Guidance support.
    """

    llm_name: str = "transformers"

    def __init__(self, model=None, tokenizer=None, caching=True, token_healing=True, acceleration=True, \
                 temperature=0.0, device=None, **kwargs):
        super().__init__()

        # fill in default model value
        if model is None:
            model = os.environ.get("TRANSFORMERS_MODEL", None)
        if model is None:
            try:
                with open(os.path.expanduser('~/.transformers_model'), 'r') as file:
                    model = file.read().replace('\n', '')
            except:
                pass

        self.model_obj, self.tokenizer = self._model_and_tokenizer(model, tokenizer, **kwargs)

        self.model_name = model if isinstance(model, str) else model.__class__.__name__
        self.caching = caching
        self.current_time = time.time()
        self.call_history = collections.deque()
        self.temperature = temperature
        self.token_healing = token_healing
        self.acceleration = acceleration
        if device is not None: # set the device if requested
            self.model_obj = self.model_obj.to(device)
        self.device = self.model_obj.device # otherwise note the current device

        self._token_prefix_map = self._build_token_prefix_map(model)

    def new_string_builder(self, starting_ids=None):
        return TransformersStringBuilder(self.tokenizer, starting_ids)

    def prefix_matches(self, prefix):
        """ Return the list of tokens that match the given prefix.
        """
        return [v for arr in self._token_prefix_map.values(prefix=prefix) for v in arr]

    def encode(self, string, **kwargs):
        return self.tokenizer.encode(string, **kwargs)
        
    def decode(self, tokens, **kwargs):
        return self.tokenizer.decode(tokens, **kwargs)
    
    def id_to_token(self, id):
        return self.tokenizer.convert_ids_to_tokens([id])[0]
    
    def token_to_id(self, token):
        return self.tokenizer.convert_tokens_to_ids([token])[0]

    def end_of_text(self):
        return self.tokenizer.eos_token

    @staticmethod
    def role_start(role):
        raise NotImplementedError("In order to use chat role tags you need to use a chat-specific subclass of Transformers for your LLM from guidance.transformers.*!")

    def _build_token_prefix_map(self, model_name):
        """ Build a map from token to index.
        """
        token_map = pygtrie.CharTrie()
        for i in range(self.tokenizer.vocab_size):
            s = self.id_to_token(i)
            if s in token_map:
                token_map[s].append(i) # handle duplicate token encodings... (GPT2 BPE has this oddly enough)
            else:
                token_map[s] = [i]

        return token_map

    def _model_and_tokenizer(self, model, tokenizer, **kwargs):

        # intantiate the model and tokenizer if needed
        if isinstance(model, str):

            # make sure transformers is installed
            try:
                import transformers
            except:
                raise Exception("Please install transformers with `pip install transformers` in order to use guidance.llms.Transformers!")

            if tokenizer is None:
                tokenizer = transformers.AutoTokenizer.from_pretrained(model, **kwargs)
            model = transformers.AutoModelForCausalLM.from_pretrained(model, **kwargs)
        
        assert tokenizer is not None, "You must give a tokenizer object when you provide a model object (as opposed to just a model name)!"
            
        return model, tokenizer

    def session(self, asynchronous=False):
        if asynchronous:
            return TransformersSession(self)
        else:
            return SyncSession(TransformersSession(self))


class TransformersSession(LLMSession):
    def __init__(self, llm):
        super().__init__(llm)
        
        self._past_key_values = None
        self._prefix_cache = []
    
    def __enter__(self):

        # we only need decorators if we are using token acceleration
        if self.llm.acceleration:

            # decorate the prep step to preserve the initial past key values we have passed
            def prep_step_decorator(method):
                def decorate_prep_step(input_ids, **kwargs):

                    # if we are extending the input ids with the cached tokens then
                    # don't pass past key values to the input prep step, otherwise it
                    # would delete all but the last input_ids, and we have already removed
                    # the correct prefix from the input_ids (which is not always all but the last one)
                    if len(self._prefix_cache) > 0:
                        
                        kwargs["past"] = None
                        input_ids = input_ids[:,len(self._prefix_cache):]
                        # if "attention_mask" in kwargs:
                        #     kwargs["attention_mask"] = kwargs["attention_mask"][:,len(self._prefix_cache):]
                        model_kwargs = method(input_ids, **kwargs)

                        # provide the past key values for the actual model call
                        model_kwargs["past_key_values"] = self._past_key_values
                        if "position_ids" in model_kwargs: # models like OPT update the position ids internally
                            model_kwargs["position_ids"] = model_kwargs["position_ids"][:,len(self._prefix_cache):] # and update position ids

                        # we only need to do this first time, after that the past key values will
                        # be up until the last token, just like transformer models normally expect
                        # so we can clear our cache and let transformers cache like normal
                        self._prefix_cache = [] # this will get refilled once the generate call is done
                    
                        return model_kwargs
                    else:
                        return method(input_ids, **kwargs)
                decorate_prep_step.__func__ = method.__func__ # make us still look like a bound method
                return decorate_prep_step
            if getattr(self.llm.model_obj, "_orig_prepare_method", None) is None:
                self.llm.model_obj._orig_prepare_method = self.llm.model_obj.prepare_inputs_for_generation
            self.llm.model_obj.prepare_inputs_for_generation = prep_step_decorator(self.llm.model_obj._orig_prepare_method)

            # decorate the update step to save the past key values
            def update_step_decorator(method):
                def decorate_update_step(outputs, *args, **kwargs):

                    # save the past key values
                    self._past_key_values = getattr(outputs, "past_key_values", None)

                    return method(outputs, *args, **kwargs)
                return decorate_update_step
            if getattr(self.llm.model_obj, "_orig_update_method", None) is None:
                self.llm.model_obj._orig_update_method = self.llm.model_obj._update_model_kwargs_for_generation
            self.llm.model_obj._update_model_kwargs_for_generation = update_step_decorator(self.llm.model_obj._orig_update_method)

        return self
    
    async def __call__(self, prompt, stop=None, stop_regex=None, temperature=None, n=1, max_tokens=1000, logprobs=None, top_p=1.0, echo=False, logit_bias=None, token_healing=None, pattern=None, stream=False, cache_seed=0, caching=None):
        """ Generate a completion of the given prompt.
        """
        
        # fill in defaults
        if temperature is None:
            temperature = self.llm.temperature
        if token_healing is None:
            token_healing = self.llm.token_healing

        # generate the cache key
        cache_params = self._cache_params(locals().copy())
        llm_cache = self.llm.cache
        key = llm_cache.create_key(self.llm.llm_name, **cache_params)

        # set the stop patterns
        if stop is not None:
            if isinstance(stop, str):
                stop_regex = [regex.escape(stop)]
            else:
                stop_regex = [regex.escape(s) for s in stop]
        if isinstance(stop_regex, str):
            stop_regex = [stop_regex]
        if stop_regex is None:
            stop_regex = []
        stop_regex.append(regex.escape(self.llm.tokenizer.eos_token)) # make sure the end of sequence token is always included

        # handle caching
        in_cache = key in llm_cache
        not_caching = (caching is not True and not self.llm.caching) or caching is False
        if not in_cache or not_caching:
            import transformers

            assert prompt != "", "You must provide a non-zero length prompt to the Transformers language model!"

            # encode the prompt
            import torch
            # encoded2 = self.llm.encode([prompt for _ in range(n)], return_tensors="pt")
            encoded = self.llm.encode(prompt)
            encoded = torch.tensor([encoded for _ in range(n)])
            if self.llm.device is not None:
                encoded = encoded.to(self.llm.device)
            input_ids = encoded#["input_ids"]
            # attention_mask = encoded["attention_mask"]
            model_config = self.llm.model_obj.config

            # ensure that we are extending a common sequence batch (our token healing assumes this right now)
            assert (input_ids[0,-1] == input_ids[:,-1]).all(), "The current token healing implementation assumes that batches are reps of the same sequence!"

            healed_token_ids = []
            processors = []
            stoppers = []

            # save what the prompt looks like when coded and then decoded (this captures added start tokens, etc.)
            coded_prompt = self.llm.decode(input_ids[0])

            # setup token healing
            if token_healing:
                healer = TokenHealingLogitsProcessor(self.llm, model_config.vocab_size, input_ids[0])
                healed_token_ids = healer.healed_token_ids
                if len(healed_token_ids) > 0:
                    input_ids = input_ids[:,:-len(healed_token_ids)]
                    # attention_mask = attention_mask[:,:-len(healed_token_ids)]
                    max_tokens += len(healed_token_ids) # increase to account for the tokens we regen for token healing
                    processors.append(healer)

            # setup logit biasing
            if logit_bias is not None:
                processors.append(BiasLogitsProcessor(self.llm, model_config.vocab_size, logit_bias))

            # find the max context length
<<<<<<< HEAD
            possible_attributes = ["max_sequence_length", "max_seq_len", "n_positions", "max_position_embeddings"]
            max_context = None
            for attr in possible_attributes:
                if max_context is None:
                    max_context = getattr(model_config, attr, None)
=======
            possible_attributes = ["max_sequence_length", "max_seq_len", "model_max_length", "n_positions", "max_position_embeddings"]
            max_context = None
            for obj in [model_config, self.llm.tokenizer]:
                for attr in possible_attributes:
                    if max_context is None:
                        max_context = getattr(obj, attr, None)
                    else:
                        break
>>>>>>> 0f7be47a
            assert max_context is not None, "Could not find a max context length for the model! Tried: "+", ".join(possible_attributes)

            # make sure we don't run off the end of the model
            if max_tokens + len(input_ids[0]) > max_context:
                max_tokens = max_context - len(input_ids[0])

            # find how much of the prompt is cached
            prefix_match_len = 0
            for token in input_ids[0]:
                if prefix_match_len >= len(self._prefix_cache) or token != self._prefix_cache[prefix_match_len]:
                    break
                else:
                    prefix_match_len += 1

            # we always need to run the model on at least one token so transformers is happy
            if prefix_match_len == len(input_ids[0]):
                prefix_match_len -= 1

            # trim the cache to what we can use
            if prefix_match_len < len(self._prefix_cache): # prefix_match_len > 0 and 
                self._past_key_values = tuple((key[:,:,:prefix_match_len,:],value[:,:,:prefix_match_len,:]) for key,value in self._past_key_values) # TODO: this is specific to the GPT2 tensor layout
                self._prefix_cache = self._prefix_cache[:prefix_match_len]

            # add support for pattern guidance
            if pattern is not None:
                processors.append(RegexLogitsProcessor(pattern, stop_regex, self.llm, model_config.vocab_size, temperature == 0, len(coded_prompt), self.llm.tokenizer.eos_token_id))

            if stop_regex is not None:
                stoppers.append(RegexStoppingCriteria(stop_regex, self.llm, len(coded_prompt)))

            # a streamer to handle potentially partial output
            streamer = TransformersStreamer(
                input_ids=input_ids,
                stop_regex=stop_regex,
                healed_token_ids=healed_token_ids,
                prefix_length=len(coded_prompt),
                llm=self.llm,
                max_new_tokens=max_tokens,
                logprobs=logprobs
            )

            # the args for the transformers generate call
            generate_args = dict(
                inputs=input_ids,
                # attention_mask=attention_mask,
                # position_ids=position_ids,
                temperature=temperature,
                max_new_tokens=max_tokens,
                top_p=top_p,
                pad_token_id=model_config.pad_token_id if model_config.pad_token_id is not None else self.llm.tokenizer.eos_token_id,
                logits_processor=transformers.LogitsProcessorList(processors),
                stopping_criteria=transformers.StoppingCriteriaList(stoppers),
                # past_key_values=self._past_key_values,
                output_scores=logprobs is not None and logprobs > 0,
                return_dict_in_generate=True
            )

            # override the model config for do_sample when the temperature requires it
            do_sample = getattr(model_config, "do_sample", None)
            if do_sample is True and temperature == 0:
                generate_args["do_sample"] = False
            elif do_sample is False and temperature > 0:
                generate_args["do_sample"] = True

            # if we are streaming then we need to run the inference process in a separate thread
            if stream:
                generate_args["streamer"] = streamer
                thread = threading.Thread(target=self.llm.model_obj.generate, kwargs=generate_args)
                thread.start()
                return self._stream_then_save(streamer, key, thread)

            # if we are not streaming we still manually use the streamer for consistency
            else:
                generated_sequence = self.llm.model_obj.generate(**generate_args)
                streamer.put(generated_sequence)
                self.llm.cache[key] = streamer.__next__()
                self._update_prefix_cache(streamer)
        return llm_cache[key]
    
    def _update_prefix_cache(self, streamer):
        # note what we now have cached and ready for our next call in this session
        if self._past_key_values and len(streamer.generated_sequence) == 1:
            self._prefix_cache = streamer.generated_sequence[0][:self._past_key_values[0][0].shape[-2]] # self._past_key_values is already saved, this just aligns with it

    def _stream_then_save(self, streamer, key, thread):
        list_out = []
        for out in streamer:
            list_out.append(out)
            yield out
        thread.join() # clean up the thread
        self.llm.cache[key] = list_out
        self._update_prefix_cache(streamer)
        self._last_computed_key = key

    def __exit__(self, exc_type, exc_value, traceback):
        """ Restore the model to its original state by removing monkey patches.
        """
        if getattr(self.llm.model_obj, "_orig_prepare_method", None) is not None:
            self.llm.model_obj.prepare_inputs_for_generation = self.llm.model_obj._orig_prepare_method
            del self.llm.model_obj._orig_prepare_method
        if getattr(self.llm.model_obj, "_orig_update_method", None) is not None:
            self.llm.model_obj._update_model_kwargs_for_generation = self.llm.model_obj._orig_update_method
            del self.llm.model_obj._orig_update_method
        return False


class TokenHealingLogitsProcessor():
    """ Token healing.

    When we tokenize the prompt the last token(s) we get are not the last token(s) we would
    have gotten if the prompt + generation was concatented and then tokenized. This
    is not good because it does not align with the pretraining of the model, so
    we "heal" this boundary by backing up as many tokens as needed and then forcing the first tokens
    generated to start with the prefix of the tokens we removed from the prompt. This could
    result in the same tokens at the end of the prompt, or some suffix of the tokens we removed
    could be replaced by a single longer one that crosses the prompt boundary.
    """

    def __init__(self, model, vocab_size, prompt_ids, bias_value=100.):
        """ Build a new TokenHealingLogitsProcessor.

        Note that bias_value is in score space (log-odds normally) and should be
        enough to ensure those tokens are the only ones used.
        """
<<<<<<< HEAD
        
=======

>>>>>>> 0f7be47a
        # loop backwards through the prompt tokens looking for places where there are possible
        # extensions that cross the prompt boundary
        prefix_str = ""
        self.extension_tokens = []
        for i in range(len(prompt_ids)-1, max(len(prompt_ids)-10, -1), -1):
            token_str = model.id_to_token(prompt_ids[i])
            prefix_str = token_str + prefix_str
            try:
                extensions = model.prefix_matches(prefix_str)
            except KeyError: # this must be a special token outside the vocab, so we assume it does not have any valid extensions
                extensions = []
            self.extension_tokens.append(extensions)
            if i != len(prompt_ids)-1:
                self.extension_tokens[-1].append(prompt_ids[i]) # add the token used in the input prompt to the list of possible extensions
        self.extension_tokens = self.extension_tokens[::-1]

        # prune off any extension token positions that don't have multiple multiple possible extensions
        found_extensions = False
        for i in range(len(self.extension_tokens)):
            if len(self.extension_tokens[i]) > 1:
                self.extension_tokens = self.extension_tokens[i:]
                found_extensions = True
                break
        if found_extensions:
            self.healed_token_ids = prompt_ids[len(prompt_ids)-len(self.extension_tokens):]
        else:
            self.extension_tokens = []
            self.healed_token_ids = []
        
        # if we have multiple possible completions past the last token, then biasing is needed
        if len(self.extension_tokens) > 0:
            import torch

            # build a set of masks for each possible extension position
            self.token_masks = []
            for i in range(len(self.extension_tokens)):
                token_mask = torch.zeros(vocab_size)
                token_mask.scatter_(0, torch.tensor(self.extension_tokens[i]), bias_value)
                if model.device is not None:
                    token_mask = token_mask.to(model.device)
                self.token_masks.append(token_mask)

        self.num_extensions = 0

    def __call__(self, input_ids, scores):

        # we only bias the first token generated
        if self.num_extensions >= len(self.extension_tokens):
            return scores
        self.num_extensions += 1

        # check if the last token was from the original prompt (if not then we have already "healed" by choosing a token that crosses the prompt boundary)
        if self.num_extensions > 1 and input_ids[0][-1] != self.healed_token_ids[self.num_extensions-2]:
            return scores

        # handle list inputs
        if isinstance(scores, list):
            import torch
            scores = torch.tensor(scores)

        # make only allowed tokens possible
        return scores + self.token_masks[self.num_extensions-1]
    
class BiasLogitsProcessor():
    """ Simple token biasing.
    """

    def __init__(self, model, vocab_size, logit_bias):
        """ Build a new BiasLogitsProcessor.
        """
        import torch
        
        self.bias_vector = torch.zeros(vocab_size)
        for token, bias in logit_bias.items():
            self.bias_vector[token] = bias
        self.bias_vector = self.bias_vector.to(model.device)

    def __call__(self, input_ids, scores):
<<<<<<< HEAD
        
=======

>>>>>>> 0f7be47a
        # handle list inputs
        if isinstance(scores, list):
            import torch
            scores = torch.tensor(scores)

        return scores + self.bias_vector
    
class RegexLogitsProcessor():
    """ Pattern guiding.
    
    Guide generation to match a regular expression.
    TODO: currently slow, could be made much faster by doing rejection sampling inline with the sampling/greedy process.
    """

    def __init__(self, pattern, stop_regex, llm, vocab_size, is_greedy, prefix_length, eos_token_id, max_consider=500000):
        """ Build a new TokenHealingLogitsProcessor.

        Parameters
        ----------
        pattern : str
            The regex pattern we are seeking to match.
        stop_regex : str or list of str
            The stop regex(s) allowed to come after this pattern.
        llm : function
            The llm.
        vocab_size : int
            The size of the vocabulary.
        is_greedy : bool
            The token selection mode currently in use. We need to know this so we can
            effectively take over that sampling process inside this logit processor.
        eos_token_id : int
            The end of the stop token of the model.
        max_consider : int
            How many top values to bias. Note that we could remove this option once this
            processor is performance optimized (by integrating it into the sampling/greedy process).
        """
        import torch
        
        if isinstance(stop_regex, str):
            stop_regex = [stop_regex]
        self.pattern_no_stop = regex.compile(pattern)
        self.pattern = regex.compile(pattern + "(" + "|".join(stop_regex) + ")?")
        self.llm = llm
        self.is_greedy = is_greedy
        self.prefix_length = prefix_length
        self.max_consider = max_consider
        self.bias_vector = torch.zeros(vocab_size)
        self.current_strings = None
        self.current_length = 0
        self.forced_chars = 0
        self.eos_token_id = eos_token_id

    def __call__(self, input_ids, scores):
        import torch

        # handle 1D inputs
        one_dim = False
<<<<<<< HEAD
        if not isinstance(input_ids[0], collections.abc.Sequence):
=======
        if not isinstance(input_ids[0], collections.abc.Sequence) and not (hasattr(input_ids[0], "shape") and len(input_ids[0].shape) > 0):
>>>>>>> 0f7be47a
            one_dim = True
            input_ids = torch.tensor(input_ids).unsqueeze(0)
            scores = torch.tensor(scores).unsqueeze(0)

        # extend our current strings
        if self.current_strings is None:
            self.current_strings = [self.llm.new_string_builder() for i in range(len(input_ids))]
        for i in range(len(self.current_strings)):
            self.current_strings[i].extend(input_ids[i][self.current_length:])

        assert len(self.current_strings) == 1, "Regex patterns guides do not support batched inference with Transformers yet!"

        self.current_length = len(input_ids[0])
        
        # compute the bias values
        self.bias_vector[:] = 0
        sort_inds = torch.argsort(scores, 1, True)
        to_bias = []
        for i in range(min(sort_inds.shape[1], self.max_consider)):
            self.current_strings[0].extend([sort_inds[0,i]])
            proposed_string = str(self.current_strings[0])[self.prefix_length:]
            self.current_strings[0].pop()
            m = self.pattern.fullmatch(proposed_string, partial=True) # partial means we don't match currently but might as the string grows
            if m:
                to_bias.append(int(sort_inds[0, i]))
                if self.is_greedy: # TODO: make this much faster for non-greedy sampling (by tracking how much prob mass we have looked through perhaps...)
                    break # we are done if we are doing greedy sampling and we found the top valid hit
        
        # if we found no more valid tokens then we just end the sequence
        if not len(to_bias):
            to_bias = [self.eos_token_id]
        
        # bias allowed tokens
        min_to_bias = float(scores[0, to_bias].min())
        bias_value = scores[0, sort_inds[0, 0]] - min_to_bias + 10 # make sure the tokens that fit the pattern have higher scores than the top value
        for x in to_bias:
            self.bias_vector[x] = bias_value
        out = scores + self.bias_vector.to(scores.device)
        if one_dim:
            return out[0]
        else:
            return out

class RegexStoppingCriteria():
    def __init__(self, stop_pattern, llm, prefix_length):
        if isinstance(stop_pattern, str):
            self.stop_patterns = [regex.compile(stop_pattern)]
        else:
            self.stop_patterns = [regex.compile(pattern) for pattern in stop_pattern]
        self.prefix_length = prefix_length
        self.llm = llm
        self.current_strings = None
        self.current_length = 0

    def __call__(self, input_ids, scores, **kwargs):
        
        # handle 1D inputs
        if not isinstance(input_ids[0], collections.abc.Sequence):
            input_ids = [input_ids]

        # handle 1D inputs
        if not isinstance(input_ids[0], collections.abc.Sequence) and not (hasattr(input_ids[0], "shape") and len(input_ids[0].shape) > 0):
            input_ids = [input_ids]

        # extend our current strings
        if self.current_strings is None:
            self.current_strings = [self.llm.new_string_builder() for _ in range(len(input_ids))]
        for i in range(len(self.current_strings)):
            self.current_strings[i].extend(input_ids[i][self.current_length:])
        
        self.current_length = len(input_ids[0])
        
        # check if all of the strings match a stop string (and hence we can stop the batch inference)
        all_done = True
        for i in range(len(self.current_strings)):
            found = False
            for s in self.stop_patterns:
                if s.search(str(self.current_strings[i])[self.prefix_length:]):
                    found = True
            if not found:
                all_done = False
                break
        
        return all_done

class TransformersStringBuilder():
    """This deals with the complexity of building up a string from tokens bit by bit."""
    def __init__(self, tokenizer, starting_ids=None):
        self.tokenizer = tokenizer
        self.token_strings = []
        self._joint_string = ""
        if starting_ids is not None:
            self.extend(starting_ids)

    def extend(self, new_ids):
        new_token_strings = self.tokenizer.convert_ids_to_tokens(new_ids)
        self.token_strings.extend(new_token_strings)
        new_str = self.tokenizer.convert_tokens_to_string(self.token_strings)
        diff_str = new_str[len(self._joint_string):]
        self._joint_string = new_str
        return diff_str
<<<<<<< HEAD
    
=======

>>>>>>> 0f7be47a
    def pop(self):
        """Remove the last token from the string and return text it removed."""
        self.token_strings.pop()
        new_str = self.tokenizer.convert_tokens_to_string(self.token_strings)
        diff_str = self._joint_string[len(new_str):]
        self._joint_string = new_str
        return diff_str
<<<<<<< HEAD
    
    def __str__(self):
        return self._joint_string
    
=======

    def __str__(self):
        return self._joint_string

>>>>>>> 0f7be47a
    def __len__(self):
        return len(self._joint_string)

class TransformersStreamer():
    def __init__(self, input_ids, stop_regex, healed_token_ids, prefix_length, llm, max_new_tokens, logprobs, timeout=None):
<<<<<<< HEAD
        
=======

>>>>>>> 0f7be47a
        self.input_ids = input_ids
        self.stop_regex = stop_regex
        self.healed_token_ids = healed_token_ids
        self.logprobs = logprobs
        self.llm = llm
        self.max_total_tokens = max_new_tokens + len(input_ids[0])
        self.timeout = timeout
        self.str_pos = [prefix_length for i in range(len(self.input_ids))]
        self.out_queue = queue.Queue()
        self.sequence_pos = [len(self.input_ids[0]) for i in range(len(self.input_ids))]
        self.generated_sequence = [[] for i in range(len(self.input_ids))]
        self.display_logprobs = [[] for i in range(len(self.input_ids))]
        self.generated_string = [self.llm.new_string_builder(input_ids[0]) for i in range(len(self.input_ids))]
        self.prefix_cache = []

    def put(self, token_obj):

        import torch
        if isinstance(token_obj, torch.Tensor):
            new_tokens = token_obj
        else:
            new_tokens = token_obj['sequences']

        if isinstance(new_tokens, torch.Tensor):
            new_tokens = new_tokens.cpu()
        
        # if we are given a single sequence, then make it a batch of size 1
        if len(new_tokens.shape) == 1:
            new_tokens = new_tokens.unsqueeze(0)
<<<<<<< HEAD
        
=======

>>>>>>> 0f7be47a
        # extract the scores if we are given them (and format them to be the same shape as the tokens)
        if self.logprobs:
            assert len(new_tokens) == 1, "logprobs are not supported for batched generation right now in guidance.llms.Transformers"
            new_scores = [torch.nn.functional.log_softmax(x, dim=-1).cpu() for x in token_obj['scores']]
            len_diff = len(new_tokens[0]) - len(new_scores)
            if len_diff > 0:
                new_scores = [None for i in range(len_diff)] + new_scores
            new_scores = [new_scores]

        out = {"choices": [None for i in range(len(self.input_ids))]}
        put_data = False
        for i in range(len(self.input_ids)):
            self.generated_sequence[i].extend(list(new_tokens[i]))
            
            # save logprobs if needed
            if self.logprobs:
                for scores in new_scores[i]:
                    if scores is None:
                        self.display_logprobs[i].append(None)
                    else:
                        top_inds = scores[0].argsort(descending=True)[:self.logprobs] # TODO: verify the [0] is always correct
                        self.display_logprobs[i].append({self.llm.id_to_token(j): float(scores[0][j]) for j in top_inds})

            if self.sequence_pos[i] < len(self.generated_sequence[i]):
                display_tokens = list(self.generated_sequence[i][self.sequence_pos[i]:])
                val = self.generated_string[i].extend(display_tokens)
                # val = self.llm.decode(display_tokens)#[self.llm._prefix_token_id] + display_tokens)[len(self.llm._prefix_token):]
                # self.generated_string[i] += val
                
                if self.str_pos[i] < len(self.generated_string[i]):
                    val = str(self.generated_string[i])[self.str_pos[i]:]
                    finish_reason = None
                    
                    # check why we stopped
                    stop_pos = len(val) + 1
                    if len(self.generated_sequence[i]) >= self.max_total_tokens:
                        finish_reason = "length"
                    elif self.generated_sequence[i][-1] == self.llm.tokenizer.eos_token_id:
                        finish_reason = "endoftext"
                        eos_str = self.generated_string[i].pop() # remove the end of text token
                        stop_pos = len(val) - len(eos_str)

                    # trim off the stop regex matches if needed
                    found_partial = False
                    stop_text = None
                    if self.stop_regex is not None:# and (finish_reason is None or len(self.input_ids) > 1):
                        stop_regex_obj = [regex.compile(s) for s in self.stop_regex]
                        for s in stop_regex_obj:
                            m = s.search(val, partial=True)
                            if m:
                                span = m.span()
                                if span[1] > span[0]:
                                    if m.partial: # we might be starting a stop sequence, so we can't emit anything yet
                                        found_partial = True
                                        break
                                    else:
                                        stop_text = val[span[0]:span[1]]
                                        stop_pos = min(span[0], stop_pos)
                                        break

                    # record the reason we stopped (if we have stopped)
                    if stop_pos <= len(val):
                        finish_reason = "stop"
                    
                    # emit the data if we are not potentially in the middle of a stop sequence
                    if not found_partial or finish_reason is not None:
                        out["choices"][i] = {
                            "text": val[:stop_pos],
                            "finish_reason": finish_reason,
                            "stop_text": stop_text,
                            "logprobs": {
                                # "token_healing_prefix": self.last_token_str,
                                "top_logprobs": self.display_logprobs[i][self.sequence_pos[i]:]
                            }
                        }
                        self.str_pos[i] = len(self.generated_string[i])
                        put_data = True
                self.sequence_pos[i] = len(self.generated_sequence[i])
        
        if put_data:
            self.out_queue.put(out)

    def end(self):

        # make sure we have flushed all of the data
        for i in range(len(self.input_ids)):
            assert self.str_pos[i] >= len(self.generated_string[i]), "Not all data was flushed, this means generation stopped for an unknown reason!"
        
        self.out_queue.put(None)

    def __iter__(self):
        return self

    def __next__(self):
        value = self.out_queue.get(timeout=self.timeout)
        if value is None:
            raise StopIteration()
        else:
            return value<|MERGE_RESOLUTION|>--- conflicted
+++ resolved
@@ -244,13 +244,6 @@
                 processors.append(BiasLogitsProcessor(self.llm, model_config.vocab_size, logit_bias))
 
             # find the max context length
-<<<<<<< HEAD
-            possible_attributes = ["max_sequence_length", "max_seq_len", "n_positions", "max_position_embeddings"]
-            max_context = None
-            for attr in possible_attributes:
-                if max_context is None:
-                    max_context = getattr(model_config, attr, None)
-=======
             possible_attributes = ["max_sequence_length", "max_seq_len", "model_max_length", "n_positions", "max_position_embeddings"]
             max_context = None
             for obj in [model_config, self.llm.tokenizer]:
@@ -259,7 +252,6 @@
                         max_context = getattr(obj, attr, None)
                     else:
                         break
->>>>>>> 0f7be47a
             assert max_context is not None, "Could not find a max context length for the model! Tried: "+", ".join(possible_attributes)
 
             # make sure we don't run off the end of the model
@@ -384,11 +376,7 @@
         Note that bias_value is in score space (log-odds normally) and should be
         enough to ensure those tokens are the only ones used.
         """
-<<<<<<< HEAD
-        
-=======
-
->>>>>>> 0f7be47a
+
         # loop backwards through the prompt tokens looking for places where there are possible
         # extensions that cross the prompt boundary
         prefix_str = ""
@@ -467,11 +455,6 @@
         self.bias_vector = self.bias_vector.to(model.device)
 
     def __call__(self, input_ids, scores):
-<<<<<<< HEAD
-        
-=======
-
->>>>>>> 0f7be47a
         # handle list inputs
         if isinstance(scores, list):
             import torch
@@ -529,11 +512,7 @@
 
         # handle 1D inputs
         one_dim = False
-<<<<<<< HEAD
-        if not isinstance(input_ids[0], collections.abc.Sequence):
-=======
         if not isinstance(input_ids[0], collections.abc.Sequence) and not (hasattr(input_ids[0], "shape") and len(input_ids[0].shape) > 0):
->>>>>>> 0f7be47a
             one_dim = True
             input_ids = torch.tensor(input_ids).unsqueeze(0)
             scores = torch.tensor(scores).unsqueeze(0)
@@ -635,11 +614,6 @@
         diff_str = new_str[len(self._joint_string):]
         self._joint_string = new_str
         return diff_str
-<<<<<<< HEAD
-    
-=======
-
->>>>>>> 0f7be47a
     def pop(self):
         """Remove the last token from the string and return text it removed."""
         self.token_strings.pop()
@@ -647,27 +621,15 @@
         diff_str = self._joint_string[len(new_str):]
         self._joint_string = new_str
         return diff_str
-<<<<<<< HEAD
-    
+
     def __str__(self):
         return self._joint_string
-    
-=======
-
-    def __str__(self):
-        return self._joint_string
-
->>>>>>> 0f7be47a
+
     def __len__(self):
         return len(self._joint_string)
 
 class TransformersStreamer():
     def __init__(self, input_ids, stop_regex, healed_token_ids, prefix_length, llm, max_new_tokens, logprobs, timeout=None):
-<<<<<<< HEAD
-        
-=======
-
->>>>>>> 0f7be47a
         self.input_ids = input_ids
         self.stop_regex = stop_regex
         self.healed_token_ids = healed_token_ids
@@ -697,11 +659,6 @@
         # if we are given a single sequence, then make it a batch of size 1
         if len(new_tokens.shape) == 1:
             new_tokens = new_tokens.unsqueeze(0)
-<<<<<<< HEAD
-        
-=======
-
->>>>>>> 0f7be47a
         # extract the scores if we are given them (and format them to be the same shape as the tokens)
         if self.logprobs:
             assert len(new_tokens) == 1, "logprobs are not supported for batched generation right now in guidance.llms.Transformers"

--- conflicted
+++ resolved
@@ -109,7 +109,7 @@
 
         # map old param values
         # TODO: add deprecated warnings after some time
-        if token is not None:    
+        if token is not None:
             if api_key is None:
                 api_key = token
         if endpoint is not None:
@@ -324,7 +324,7 @@
         prev_type = openai.api_type
         prev_version = openai.api_version
         prev_base = openai.api_base
-        
+
         # set the params of the openai library if we have them
         if self.api_key is not None:
             openai.api_key = self.api_key
@@ -338,7 +338,7 @@
             openai.api_base = self.api_base
 
         assert openai.api_key is not None, "You must provide an OpenAI API key to use the OpenAI LLM. Either pass it in the constructor, set the OPENAI_API_KEY environment variable, or create the file ~/.openai_api_key with your key in it."
-        
+
         if self.chat_mode:
             kwargs['messages'] = prompt_to_messages(kwargs['prompt'])
             del kwargs['prompt']
@@ -349,14 +349,14 @@
             out = add_text_to_chat_mode(out)
         else:
             out = openai.Completion.create(**kwargs)
-        
+
         # restore the params of the openai library
         openai.api_key = prev_key
         openai.organization = prev_org
         openai.api_type = prev_type
         openai.api_version = prev_version
         openai.api_base = prev_base
-        
+
         return out
 
     def _rest_call(self, **kwargs):
@@ -534,12 +534,8 @@
                 key = key1
         
         # check the cache
-<<<<<<< HEAD
-        if key not in self.llm.__class__.cache or (caching is not True and not self.llm.caching) or caching is False:
+        if key not in self.llm.cache or (caching is not True and not self.llm.caching) or caching is False:
             from_cache = False
-=======
-        if key not in self.llm.cache or (caching is not True and not self.llm.caching) or caching is False:
->>>>>>> 72c26a01
 
             # ensure we don't exceed the rate limit
             while self.llm.count_calls() > self.llm.max_calls_per_min:
@@ -580,30 +576,18 @@
             if stream:
                 return self.llm.stream_then_save(out, key, stop_regex, n)
             else:
-<<<<<<< HEAD
-                self.llm.__class__.cache[key] = out
+                self.llm.cache[key] = out
         else:
             from_cache = True
-        
-        # wrap as a list if needed
-        if stream:
-            if isinstance(self.llm.__class__.cache[key], list):
-                return self.llm.__class__.cache[key]
-            return [self.llm.__class__.cache[key]]
-
-        result = self.llm.__class__.cache[key]
-        llm_usage = self.llm.usage_cached if from_cache else self.llm.usage
-        for k, v in result.get('usage', {}).items():
-            llm_usage[k] += v
-        return self.llm.__class__.cache[key]
-=======
-                self.llm.cache[key] = out
-        
+
         # wrap as a list if needed
         if stream:
             if isinstance(self.llm.cache[key], list):
                 return self.llm.cache[key]
             return [self.llm.cache[key]]
-        
-        return self.llm.cache[key]
->>>>>>> 72c26a01
+
+        result = self.llm.cache[key]
+        llm_usage = self.llm.usage_cached if from_cache else self.llm.usage
+        for k, v in result.get('usage', {}).items():
+            llm_usage[k] += v
+        return result
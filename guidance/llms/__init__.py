--- conflicted
+++ resolved
@@ -4,9 +4,6 @@
 from ._llm import LLM, LLMSession, SyncSession
 from ._deep_speed import DeepSpeed
 from . import transformers
-<<<<<<< HEAD
 from ._llama_cpp import LlamaCpp
 from ._llama_cpp2 import LlamaCpp2
-=======
-from . import caches
->>>>>>> 0f7be47a
+from . import caches
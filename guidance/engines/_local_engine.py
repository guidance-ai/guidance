import torch
import regex
import numpy as np
import os
import time
import itertools
import numpy as np
import collections
from .._utils import Trie
from ._engine import Engine

class MatchMock():
    pass
PARTIAL_MATCH = MatchMock()
PARTIAL_MATCH.partial = True


class LocalEngine():
    def __init__(self, tokens, bos_token_id):
        self.tokens = tokens
        self.bos_token_id = bos_token_id
        self.bos_token = self.tokens[self.bos_token_id]
        self._cache_token_ids = []
        self._logits = torch.randn(len(tokens))
        self._match_version = 1
        self._trie = Trie(tokens, np.arange(len(tokens)))

    def extend_model(self, token_ids):
        '''A fake method designed to be overriden by subclasses.'''
        self._cache_token_ids.extend(token_ids)

        # pretend to extend the KV cache and update the log probs
        self._logits = torch.randn(len(self.tokens))

    def longest_token_match(self, string):
        '''Greedy token matching.'''
        trie_pos = self._trie
        for i,c in enumerate(string):
            if c in trie_pos.children:
                trie_pos = trie_pos.children[c]
            else:
                return string[:i], trie_pos.value # note that if there are redudant tokens we choose the one stored in the trie
        if len(trie_pos.children) == 0:
            return string[:i+1], trie_pos.value
        else:
            return None,None # more than one token can match this string
    
    def __call__(self, prompt, pattern, max_tokens=100, n=1, top_p=1, temperature=0.0, ensure_bos_token=True):

        # add the beginning of sequence token if needed
        if ensure_bos_token and not prompt.startswith(self.bos_token):
            prompt = self.bos_token + prompt

        # find out how much of the prompt we have in the KV cache (and strip from the prompt what we already have)
        if len(self._cache_token_ids) > 0:
            cache_pos = 0
            for i,id in enumerate(self._cache_token_ids):
                token = self.tokens[id]
                if prompt[cache_pos:cache_pos+len(token)] != token:
                    self._cache_token_ids = self._cache_token_ids[:i]
                    break
                cache_pos += len(token)
            # self._cache_tokens = self._cache_tokens[:i]
            prompt = prompt[cache_pos:]
            

        # send the known prompt tokens to the KV cache as a batch
        new_token_ids = []
        while True:
            token, token_id = self.longest_token_match(prompt)
            if token_id is not None:
                new_token_ids.append(token_id)
                prompt = prompt[len(token):]
            else:
                break
        if len(new_token_ids) > 0:
            self.extend_model(new_token_ids)
        
        # move whatever is not cached from the prompt into the pattern (since the pattern is what we will generate)
        # note we also anchor the pattern to the start of the sequence
        pattern = "^" + regex.escape(prompt, literal_spaces=True) + pattern
        pattern_obj = regex.compile(pattern)
        const_prefix_len = len(pattern_obj._pickled_data[-3])

        assert n == 1, "Still need to add support for n > 1!"

        # loop until we have generated a complete pattern
        # call_count = [0]
        hidden_count = len(prompt) # we don't emit the part of the prompt we have to regenerate for token healing
        generated_text = ""
        for token_count in range(max_tokens):

            # TODO: eventually we could try and check if the regex "forces" the next token so we can skip
            #       logit computation entirely. This might only make sense if we can make the regex matching
            #       really fast (integrate with the FSM directly) or make it report when a character is forced.

            # compute the order in which we prefer the tokens
            if temperature == 0:
                sampling_order = torch.argsort(self._logits, descending=True).cpu().numpy() # we need numpy so the enumerate below does not get really slow...
            else:
                assert top_p == 1, "Still need to add support for top_p!"
<<<<<<< HEAD
                probs = torch.nn.functional.softmax(self._logits / temperature)
=======
                probs = torch.nn.functional.softmax(self._logits / temperature, dim=-1)
>>>>>>> f155734e
                sampling_order = torch.multinomial(probs, len(probs)).cpu().numpy()

            # find the best allowed token
            #call_count[0] = 0
            self._match_version += 1
            gen_len = len(generated_text)
            for i,sampled_token_ind in enumerate(sampling_order):
                sampled_token = self.tokens[sampled_token_ind]

                # check to see if the sampled token is allowed (TODO: consider if this needs more optimized...python loops are slow)
                token_pos = 1
                node = self._trie.children[sampled_token[0]]
                while True:
                    if node.match_version < self._match_version:
                        node.match_version = self._match_version
                        if gen_len + token_pos <= const_prefix_len:
                            if pattern[gen_len + token_pos] == sampled_token[token_pos-1]:
                                node.match = PARTIAL_MATCH
                            else:
                                node.match = None
                        else:
                            #call_count[0] += 1
                            m = pattern_obj.match(generated_text+sampled_token[:token_pos], partial=True)
                            node.match = m
                    
                    if token_pos == len(sampled_token):
                        m = node.match
                        break
                    else:
                        if node.match:
                            token_pos += 1
                            node = node.children[sampled_token[token_pos-1]]
                        else:
                            m = None
                            break
                
                if m is not None:
                    break
            #print("call_count", call_count[0], "`" + sampled_token + "`", i)
            generated_text += sampled_token

            # if we have a full match we are done
            if not m.partial:
                end = m.span()[1] - len(generated_text) + len(sampled_token)

                # if we exactly match the end of the pattern then we can commit to this last token 
                if end == len(sampled_token):
                    self.extend_model([sampled_token_ind])
                
                if hidden_count < end:
                    yield sampled_token[hidden_count:end], m.groupdict()
                break # we are done!
            else:

                # yeild the snippet of text created by the next token
                out = sampled_token[hidden_count:]
                if len(out) > 0:
                    yield out, m.groupdict()
                    hidden_count = 0
                else:
                    hidden_count -= len(sampled_token)

                self.extend_model([sampled_token_ind])



    <|MERGE_RESOLUTION|>--- conflicted
+++ resolved
@@ -99,11 +99,7 @@
                 sampling_order = torch.argsort(self._logits, descending=True).cpu().numpy() # we need numpy so the enumerate below does not get really slow...
             else:
                 assert top_p == 1, "Still need to add support for top_p!"
-<<<<<<< HEAD
-                probs = torch.nn.functional.softmax(self._logits / temperature)
-=======
                 probs = torch.nn.functional.softmax(self._logits / temperature, dim=-1)
->>>>>>> f155734e
                 sampling_order = torch.multinomial(probs, len(probs)).cpu().numpy()
 
             # find the best allowed token

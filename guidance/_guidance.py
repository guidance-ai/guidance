--- conflicted
+++ resolved
@@ -90,37 +90,22 @@
         self._instance = instance
         self._owner = owner
 
-<<<<<<< HEAD
     def __get__(self, instance, owner=None, /):
         raise AttributeError("GuidanceMethod is already bound to an instance")
-=======
-        # Use thread local to store the reference to the grammar node for recursive calls
-        # Otherwise, shared state between threads may otherwise trick us into thinking we are in a recursive call
-        thread_local = threading.local()
-
-        @functools.wraps(f)
-        def wrapped(*args, **kwargs):
->>>>>>> 6eb08f4d
 
     def __repr__(self):
         return f"<bound GuidanceMethod {self.__qualname__} of {self._instance!r}>"
 
-<<<<<<< HEAD
-=======
-                # if we have a (deferred) reference set, then we must be in a recursive definition and so we return the reference
-                reference = getattr(thread_local, "_self_call_reference_", None)
-                if reference is not None:
-                    return reference
->>>>>>> 6eb08f4d
 
 _null_grammar = string("")
 
-<<<<<<< HEAD
 
 def _decorator(f, *, stateless, model):
-    reference = None
+    # Use thread local to store the reference to the grammar node for recursive calls
+    # Otherwise, shared state between threads may otherwise trick us into thinking we are in a recursive call
+    thread_local = threading.local()
+
     def wrapped(*args, **kwargs):
-        nonlocal reference
 
         # make a stateless grammar if we can
         if stateless is True or (
@@ -128,41 +113,17 @@
         ):
 
             # if we have a (deferred) reference set, then we must be in a recursive definition and so we return the reference
+            reference = getattr(thread_local, "_self_call_reference_", None)
             if reference is not None:
                 return reference
 
             # otherwise we call the function to generate the grammar
-=======
-                    # set a DeferredReference for recursive calls (only if we don't have arguments that might make caching a bad idea)
-                    no_args = len(args) + len(kwargs) == 0
-                    if no_args:
-                        thread_local._self_call_reference_ = DeferredReference()
-
-                    try:
-                        # call the function to get the grammar node
-                        node = f(_null_grammar, *args, **kwargs)
-                    except:
-                        raise
-                    else:
-                        if not isinstance(node, (Terminal, str)):
-                            node.name = f.__name__
-                        # set the reference value with our generated node
-                        if no_args:
-                            thread_local._self_call_reference_.value = node
-                    finally:
-                        if no_args:
-                            del thread_local._self_call_reference_
-
-                    return node
-
-            # otherwise must be stateful (which means we can't be inside a select() call)
->>>>>>> 6eb08f4d
             else:
 
                 # set a DeferredReference for recursive calls (only if we don't have arguments that might make caching a bad idea)
                 no_args = len(args) + len(kwargs) == 0
                 if no_args:
-                    reference = DeferredReference()
+                    thread_local._self_call_reference_ = DeferredReference()
 
                 try:
                     # call the function to get the grammar node
@@ -174,10 +135,10 @@
                         node.name = f.__name__
                     # set the reference value with our generated node
                     if no_args:
-                        reference.value = node
+                        thread_local._self_call_reference_.value = node
                 finally:
                     if no_args:
-                        reference = None
+                        del thread_local._self_call_reference_
 
                 return node
 

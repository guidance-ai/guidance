--- conflicted
+++ resolved
@@ -3,11 +3,7 @@
 import functools
 import sys
 import types
-<<<<<<< HEAD
-import requests
 import inspect
-=======
->>>>>>> 2bbba1b8
 
 from . import models
 from ._grammar import (Placeholder, RawFunction, GrammarFunction,

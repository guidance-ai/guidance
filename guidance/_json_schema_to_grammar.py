--- conflicted
+++ resolved
@@ -67,12 +67,8 @@
             [
                 Join([_QUOTE, name, _QUOTE]),
                 _COLON,
-<<<<<<< HEAD
                 _process_node(nxt_node, definitions),
-=======
-                _process_node(nxt_node),
                 _COMMA if len(properties) + 1 < len(schema_properties) else "",
->>>>>>> 99272806
             ]
         )
         properties.append(nxt)

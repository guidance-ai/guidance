--- conflicted
+++ resolved
@@ -99,13 +99,10 @@
     pass
 
 
-<<<<<<< HEAD
 class ExecutionCompletedAckMessage(GuidanceMessage):
     """Fired when client acknowledges execution completion."""
     pass
 
-=======
->>>>>>> dd6f0ddb
 def serialize_message(message: GuidanceMessage) -> str:
     """Serializes guidance message.
 

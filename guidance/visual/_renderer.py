--- conflicted
+++ resolved
@@ -132,11 +132,8 @@
 
 
 def _on_cell_completion(renderer_weakref: weakref.ReferenceType["JupyterWidgetRenderer"], info) -> None:
-<<<<<<< HEAD
-    logger.debug(f"CELL_COMPLETE:executed")
-=======
     logger.debug("CELL:executed")
->>>>>>> 2cbf57bb
+
     try:
         renderer = renderer_weakref()
         if renderer is None:
@@ -385,13 +382,8 @@
                     if message_trace_node.parent == last_trace_node.root():  # pragma: no cover
                         ancestor_idx = 0
                     else:
-<<<<<<< HEAD
-                        logger.debug(f"DIVERGENCE:full reset (not in messages)")
+                        logger.debug("DIVERGENCE:full reset (not in messages)")
                         ancestor_idx = -1
-=======
-                        logger.debug("DIVERGENCE:full_reset")
-                        ancestor_idx = 0
->>>>>>> 2cbf57bb
 
                 return True, ancestor_idx
             else:

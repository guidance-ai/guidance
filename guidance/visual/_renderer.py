"""Renderer is responsible for displaying output.

Our main focus is on jupyter notebooks and later terminal.
"""
# TODO(nopdive): Implementation for terminals & append-only text displays.
# NOTE(nopdive): Testing this notebook related components is tricky. Should figure this out at some point.

import asyncio
import logging
import traceback
import weakref
<<<<<<< HEAD
import threading
from typing import Optional, Callable, TYPE_CHECKING
=======
>>>>>>> dd6f0ddb
from asyncio import Queue
from functools import lru_cache, partial
from typing import TYPE_CHECKING, Callable, Optional
from warnings import warn

from .._topics import DEFAULT_TOPIC
from .._utils import log_cleanup
from ..trace import TraceHandler
from ..visual import ClientReadyMessage, GuidanceMessage, ResetDisplayMessage, TraceMessage
from . import MetricMessage
from ._environment import Environment
from ._jupyter import ipy_handle_event_once
<<<<<<< HEAD
from ._message import ExecutionCompletedMessage, \
    deserialize_message, serialize_message, ClientReadyAckMessage, ExecutionStartedMessage, OutputRequestMessage
from .._utils import log_cleanup
from ..trace import TraceHandler
from ..visual import GuidanceMessage, TraceMessage, ResetDisplayMessage, ClientReadyMessage, ExecutionCompletedAckMessage
from warnings import warn
=======
from ._message import (
    ClientReadyAckMessage,
    ExecutionCompletedMessage,
    ExecutionStartedMessage,
    OutputRequestMessage,
    deserialize_message,
    serialize_message,
)
>>>>>>> dd6f0ddb

try:
    from IPython import get_ipython
    from IPython.display import HTML, clear_output, display

    ipython_imported = True
except ImportError:
    ipython_imported = False


try:
    import stitch  # type: ignore[import-untyped]

    stitch_installed = True
except ImportError:
    stitch_installed = False

if TYPE_CHECKING:
    from stitch import StitchWidget

logger = logging.getLogger(__name__)

<<<<<<< HEAD
# Uncomment the following lines to enable file logging
import datetime
log_filename = f"widget_debug_{datetime.datetime.now().strftime('%H%M%S')}.log"
file_handler = logging.FileHandler(log_filename)
file_handler.setLevel(logging.DEBUG)
formatter = logging.Formatter('%(asctime)s.%(msecs)03d - %(name)s - %(levelname)s - %(message)s', 
                             datefmt='%H:%M:%S')
file_handler.setFormatter(formatter)
logger.addHandler(file_handler)
logger.setLevel(logging.DEBUG)

DEFAULT_TOPIC = "default"

=======
>>>>>>> dd6f0ddb

class Renderer:
    """Renders guidance model to a visual medium."""

    def __init__(self):
        """Initializes."""

    def update(self, message: GuidanceMessage, topic: str = DEFAULT_TOPIC) -> None:
        """Updates renderer with incoming message.

        Args:
            message: Incoming message.
            topic: Topic to update.
        """
        raise NotImplementedError("Update not implemented.")


@lru_cache(maxsize=1)
def _get_src_doc_template() -> str:
    """Returns the source document template for the stitch widget."""
    import importlib.resources as resources

    import guidance

    path = resources.files(guidance) / "resources" / "graphpaper-inline.html"
    with path.open("r", encoding="utf-8") as f:
        return f.read()


def _create_stitch_widget() -> "StitchWidget":
    from stitch import StitchWidget

    w = StitchWidget()
    w.initial_width = "100%"
    w.initial_height = "auto"
    w.srcdoc = _get_src_doc_template()
    weakref.finalize(w, log_cleanup, f"stitch({id(w)})")

    return w


def _cleanup(recv_queue: Optional[Queue], send_queue: Optional[Queue], log_msg: str, exchange_cb) -> None:
    from ..registry import get_bg_async, get_exchange

    log_cleanup(log_msg)
    if send_queue is not None:
        get_bg_async().call_soon_threadsafe(send_queue.put_nowait, None)
    if recv_queue is not None:
        get_bg_async().call_soon_threadsafe(recv_queue.put_nowait, None)

    get_exchange().unsubscribe(exchange_cb)


async def _create_queue() -> Queue:
    # This will run in the visual thread.
    return Queue()


def _on_stitch_clientmsg(recv_queue_weakref: weakref.ReferenceType["Queue"], change: dict) -> None:
    from ..registry import get_bg_async

    # NOTE(nopdive): Widget callbacks do not print to stdout/stderr nor module log.
    recv_queue = recv_queue_weakref()
    if recv_queue is not None:
        get_bg_async().call_soon_threadsafe(recv_queue.put_nowait, change["new"])


def _on_cell_completion(renderer_weakref: weakref.ReferenceType["JupyterWidgetRenderer"], info) -> None:
    logger.debug(f"CELL:executed")
    try:
        renderer = renderer_weakref()
        if renderer is None:
            return

        message = ExecutionCompletedMessage(
            last_trace_id=renderer.last_trace_id,
            is_err=info.error_in_exec is not None,
        )
        renderer.update(message)
    except Exception as _:
        logger.error(f"CELL_COMPLETE:{traceback.format_exc()}")


async def _handle_recv_messages(
    renderer_weakref: weakref.ReferenceType["JupyterWidgetRenderer"], queue_weakref: weakref.ReferenceType["Queue"]
) -> None:
    logger.debug("RECV:init")
    from ..registry import get_bg_async, get_exchange

    while True:
        try:
            queue = queue_weakref()
            if queue is None:
                break
            value = await queue.get()

            # logger.debug(f"RECV:raw:{value}")

            if value is None:
                logger.debug("RECV:closing")
                break

            message = deserialize_message(value)
            # logger.debug(f"RECV:msg:{message}")

            renderer = renderer_weakref()
            if renderer is None:
                logger.debug("RECV:renderer early clean")
                break

            if isinstance(message, ClientReadyMessage):
                logger.debug("RECV:clientready")
                get_bg_async().call_soon_threadsafe(renderer.send_queue.put_nowait, ClientReadyAckMessage())
            elif isinstance(message, OutputRequestMessage):
                logger.debug("RECV:outputrequest")
            elif isinstance(message, ExecutionCompletedAckMessage):
                logger.debug(f"RECV:ExecutionCompletedAck (id={message.message_id})")
                if renderer._ack_received_event is not None:
                    logger.debug(f"RECV:setting ack received event, event={id(renderer._ack_received_event)}")
                    renderer._ack_received_event.set()
                else:
                    logger.debug(f"RECV:ack received but no event to set")

            get_exchange().publish(message, topic=f"{DEFAULT_TOPIC}")
            renderer.recv_queue.task_done()
        except Exception as _:
            logger.error(f"RECV:err:{traceback.format_exc()}")


async def _handle_send_messages(
    renderer_weakref: weakref.ReferenceType["JupyterWidgetRenderer"], queue_weakref: weakref.ReferenceType["Queue"]
) -> None:
    logger.debug("SEND:init")
    # NOTE(nopdive): Waiting on client cb does not work, client messages received on cell completion.
    #                Currently, we do a replay of messages on completion for client if client
    #                first receives non-zero message identifier.

    # What if we only used 1% of our brain?
    await asyncio.sleep(200 / 1000.0)
    logger.debug("SEND:ready")

    while True:
        try:
            queue = queue_weakref()
            if queue is None:
                break
            message = await queue.get()
            # logger.debug(f"SEND:msg:{message}")

            if message is None:
                logger.debug("SEND:closing")
                break

            message_json = serialize_message(message)
            # logger.debug(f"SEND:json:{message_json}")

            renderer = renderer_weakref()
            if renderer is None:
                break
            if isinstance(renderer, JupyterWidgetRenderer) and renderer.stitch_widget is not None:
                # NOTE(nopdive): This at random times, appears to fire two changes instead of one change event.
                renderer.stitch_widget.kernelmsg = message_json
            else:
                logger.debug(f"SEND:jupyter:send but no widget")
            renderer.send_queue.task_done()
        except Exception as _:
            logger.error(f"SEND:err:{traceback.format_exc()}")


class JupyterWidgetRenderer(Renderer):
    """Jupyter widget renderer that is implemented via stitch package."""

    def __init__(self, trace_handler: TraceHandler) -> None:
        """Initializes.

        Args:
            trace_handler: Trace handler of an engine.
        """
        from ..registry import get_bg_async, get_exchange

        super().__init__()

        self.stitch_widget: Optional[StitchWidget] = None
        self.last_trace_id: Optional[int] = None

        self._trace_handler = trace_handler
        self._messages: list[GuidanceMessage] = []
        self._completed = False
        self._running = False
        self._new_widget_needed = False
        self.stitch_widget_observed = False
        self._stitch_on_clientmsg: Optional[Callable[[], None]] = None
        self.last_cell_session_id: Optional[str] = None

        # Debug tracking
        self._debug_enabled = False
        self._debug_messages: list[GuidanceMessage] = []
        
        # For waiting on execution completion acknowledgment
        self._ack_received_event = None

        # Create queue and wait for instantiation
        self.send_queue: Queue = get_bg_async().run_async_coroutine(_create_queue()).result()
        self.recv_queue: Queue = get_bg_async().run_async_coroutine(_create_queue()).result()

        # Start send/recv message loops
        recv_coroutine = _handle_recv_messages(weakref.ref(self), weakref.ref(self.recv_queue))
        send_coroutine = _handle_send_messages(weakref.ref(self), weakref.ref(self.send_queue))
        self._recv_task = get_bg_async().run_async_coroutine(get_bg_async().async_task(recv_coroutine)).result()
        self._send_task = get_bg_async().run_async_coroutine(get_bg_async().async_task(send_coroutine)).result()

        # Start recv on exchange
        get_exchange().subscribe(self._on_exchange)
        weakref.finalize(self, _cleanup, self.recv_queue, self.send_queue, f"renderer({id(self)})", self._on_exchange)

    def _on_exchange(self, message: GuidanceMessage) -> None:
        if not isinstance(message, MetricMessage):  # NOTE(nopdive): Metrics spam at fixed intervals.
            logger.debug(f"ON_EXCHANGE:{message}")

        if isinstance(message, MetricMessage):
            self.update(message)
        elif isinstance(message, OutputRequestMessage):
            self.update(message)
        elif isinstance(message, TraceMessage):
            self.update(message)

    def has_divergence(self, message: GuidanceMessage) -> tuple[bool, int]:
        """Checks if message has divergence with current path.

        Args:
            message: Incoming message.

        Returns:
            tuple of (has diverged, shared ancestor index). Index will be -1 if no divergence.

        Raises:
            Exception if there is no shared ancestor (including root). This should not happen.
        """
        if not isinstance(message, TraceMessage):
            return False, -1

        # If we diverge from the model path, truncate and reset
        message_trace_node = self._trace_handler[message.trace_id]

        prev_trace_messages = [x for x in self._messages if isinstance(x, TraceMessage)]
        trace_messages_len = len(prev_trace_messages)
        if trace_messages_len == 0:
            return False, -1
        elif trace_messages_len == 1:
            if isinstance(self._messages[0], TraceMessage):
                try:
                    last_trace_node = self._trace_handler[self._messages[0].trace_id]
                    if message_trace_node.parent == last_trace_node:
                        return False, -1
                    else:
                        return True, 0
                except KeyError:
                    # Trace node was garbage collected, treat as divergence
                    return True, 0
            else:
                return False, -1
        else:
            last_trace_message = prev_trace_messages[-1]
            try:
                last_trace_node = self._trace_handler[last_trace_message.trace_id]
            except KeyError:
                # Trace node was garbage collected, treat as divergence
                return True, 0

            if last_trace_node not in message_trace_node.path():
                logger.debug(f"DIVERGENCE:curr:{message_trace_node}")
                logger.debug(f"DIVERGENCE:prev:{last_trace_node}")

                # Truncate path that is no longer used by current trace node
                ancestor_idx = -1
                ancestors = set(message_trace_node.ancestors())
                for idx, prev_message in enumerate(self._messages):
                    if isinstance(prev_message, TraceMessage):
                        try:
                            prev_trace_node = self._trace_handler[prev_message.trace_id]
                            if prev_trace_node in ancestors:
                                ancestor_idx = idx
                        except KeyError:
                            # Trace node was garbage collected, skip it
                            continue
                if ancestor_idx == -1:
                    if message_trace_node.parent == last_trace_node.root():  # pragma: no cover
                        ancestor_idx = 0
                    else:
                        logger.debug(f"DIVERGENCE:full_reset")
                        ancestor_idx = 0

                return True, ancestor_idx
            else:
                return False, -1

    def update(self, message: GuidanceMessage, topic=DEFAULT_TOPIC) -> None:
        from ..registry import get_bg_async, get_exchange

        out_messages: list[GuidanceMessage] = []

        # Metrics
        if isinstance(message, MetricMessage):
            if self._running:
                # logger.debug(f"RENDERER:metric:{message}")
                pass
            else:
                return

        if isinstance(message, ExecutionCompletedMessage):
            # Execution completed
            logger.debug("RENDERER:execution end")
            self._completed = True
            self._running = False
            
            if message.is_err:
                out_messages.append(MetricMessage(name="status", value="Error"))
            else:
                out_messages.append(MetricMessage(name="status", value="Done"))
            
            # Set up event for waiting on acknowledgment BEFORE sending the message
            self._ack_received_event = threading.Event()
            logger.debug(f"RENDERER:setup ack event for ExecutionCompletedMessage, event={id(self._ack_received_event)}")
        elif not self._running and isinstance(message, TraceMessage):
            # Execution started
            logger.debug(f"RENDERER:execution start, currently have {len(self._messages)} stored messages")
            
            # Clear any pending ack event from previous execution
            if self._ack_received_event is not None:
                logger.debug("RENDERER:clearing previous ack event")
                self._ack_received_event = None
            
            started_msg = ExecutionStartedMessage()
            out_messages.append(started_msg)
            out_messages.append(MetricMessage(name="status", value="Running"))

            _, self.last_cell_session_id = ipy_handle_event_once(
                partial(_on_cell_completion, weakref.ref(self)), "post_run_cell"
            )
            self._new_widget_needed = True
            self._running = True
            self._completed = False

            # TODO(nopdive): Fire off execution immediately to renderer subscribers. Review later.
            get_bg_async().call_soon_threadsafe(self.recv_queue.put_nowait, serialize_message(started_msg))

        # Check if message has diverged from prev messages
        diverged, shared_ancestor_idx = self.has_divergence(message)
        if diverged:
            logger.debug(f"RENDERER:diverged, keeping {shared_ancestor_idx} messages out of {len(self._messages)}")
            out_messages.append(ResetDisplayMessage())
<<<<<<< HEAD
            out_messages[len(out_messages):] = self._messages[:shared_ancestor_idx]
            logger.debug(f"RENDERER:cleared {len(self._messages)} messages, keeping {len(self._messages[:shared_ancestor_idx])}")
=======
            out_messages[len(out_messages) :] = self._messages[:shared_ancestor_idx]
>>>>>>> dd6f0ddb
            self._messages.clear()

        # Check if requested to reset and replay
        if isinstance(message, OutputRequestMessage):
            logger.debug(f"RENDERER:replay:{message}")
            out_messages.append(ResetDisplayMessage())
            out_messages[len(out_messages) :] = self._messages[:]

        # Reset if needed
        if self._new_widget_needed:
            logger.debug("RENDERER:new widget needed")
            # Store existing messages before clearing
            existing_messages = self._messages[:]

            # Clear messages
            self._messages = []

            if self.stitch_widget is not None and self.stitch_widget_observed:
                self.stitch_widget.unobserve(self._stitch_on_clientmsg, names="clientmsg")
                self.stitch_widget_observed = False
                logger.debug("RENDERER:widget unobserved (new)")

            self.stitch_widget = _create_stitch_widget()
            self._stitch_on_clientmsg = partial(_on_stitch_clientmsg, weakref.ref(self.recv_queue))
            self.stitch_widget.observe(self._stitch_on_clientmsg, names="clientmsg")
            self.stitch_widget_observed = True
            logger.debug("RENDERER:widget observed (new)")

            # Redraw
            display(self.stitch_widget)

            self._new_widget_needed = False

            # Replay existing messages to the new widget
            if existing_messages:
                logger.debug(f"RENDERER:replaying {len(existing_messages)} existing messages")
                # Add all existing messages to the outgoing queue
                out_messages.append(ResetDisplayMessage())
                out_messages.extend(existing_messages)

        # Append current message to outgoing
        out_messages.append(message)
        logger.debug(f"RENDERER:appending message {message.class_name}, will have {len(self._messages) + len(out_messages)} total messages")

        # Send outgoing messages to client
        for out_message in out_messages:
            if isinstance(out_message, TraceMessage):
                # logger.debug(f"RENDERER:out:{out_message}")
                self.last_trace_id = out_message.trace_id

            self._messages.append(out_message)

            # Track for debug if enabled
            if self._debug_enabled:
                self._debug_messages.append(out_message)

            get_bg_async().call_soon_threadsafe(self.send_queue.put_nowait, out_message)

        # Wait for ExecutionCompletedAck if we set up an event
        if self._ack_received_event is not None:
            logger.debug("RENDERER:waiting for ExecutionCompletedAck...")
            
            # Wait up to 2 seconds for acknowledgment
            ack_received = self._ack_received_event.wait(timeout=2.0)
            
            if ack_received:
                logger.debug("RENDERER:ExecutionCompletedAck received - continuing")
                # Clear the event since we got the ack
                self._ack_received_event = None
            else:
                logger.warning("RENDERER:ExecutionCompletedAck timeout - continuing anyway")
                # Don't clear the event - let it stay for late acks

    def enable_debug(self) -> None:
        """Enable debug mode in the widget to capture message history."""
        from ..registry import get_bg_async

        self._debug_enabled = True
        self._debug_messages = []  # Clear previous messages

    def clear_debug_data(self) -> None:
        """Clear captured debug messages."""
        self._debug_messages = []
        logger.info("Debug messages cleared")

    def get_debug_data(self) -> Optional[str]:
        """Get debug data as a JSON string.

        Returns:
            JSON string containing debug data, or None if no data available
        """
        import datetime
        import json

        if not self._debug_enabled:
            logger.warning("Debug mode not enabled - call enable_debug() first")
            return None

        if not self._debug_messages:
            logger.warning("No debug messages captured yet")
            return None

        def make_json_serializable(obj):
            """Convert objects to JSON serializable format."""
            if isinstance(obj, bytes):
                # Convert bytes to base64 string for JSON serialization
                import base64

                return base64.b64encode(obj).decode("utf-8")
            elif isinstance(obj, dict):
                return {k: make_json_serializable(v) for k, v in obj.items()}
            elif isinstance(obj, list):
                return [make_json_serializable(item) for item in obj]
            elif hasattr(obj, "model_dump"):
                # Pydantic models
                return make_json_serializable(obj.model_dump())
            else:
                return obj

        debug_data = {
            "timestamp": datetime.datetime.now().isoformat(),
            "messageCount": len(self._debug_messages),
            "messages": [
                make_json_serializable({"message_id": msg.message_id, "class_name": msg.class_name, **msg.model_dump()})
                for msg in self._debug_messages
            ],
        }

        return json.dumps(debug_data, indent=2)


class DoNothingRenderer(Renderer):
    """It does nothing."""

    def __init__(self, trace_handler: TraceHandler) -> None:
        """Initializes.

        Args:
            trace_handler: Trace handler of an engine.
        """
        self._trace_handler = trace_handler
        super().__init__()

    def update(self, message: GuidanceMessage, topic: str = DEFAULT_TOPIC) -> None:
        pass


class AutoRenderer(Renderer):
    """Automatically detects which renderer to use based on environment."""

    def __init__(self, trace_handler: TraceHandler):
        """Initializes.

        Args:
            trace_handler: Trace handler of an engine.
        """
        self._env = Environment()

        self._renderer: Renderer
        if self._env.is_notebook():
            if stitch_installed:
                self._renderer = JupyterWidgetRenderer(trace_handler=trace_handler)
            else:
                self._renderer = DoNothingRenderer(trace_handler=trace_handler)
        elif self._env.is_terminal():
            # TODO(nopdive): When IPython events are figured out (cell completion)
            #                hook up terminal interface separate to non-interactive
            #                shell.
            self._renderer = DoNothingRenderer(trace_handler=trace_handler)
        else:  # pragma: no cover
            logger.error("Env detection has failed. This is a bug.")
            warn("Env detection has failed. No renderer will be provided.")
            self._renderer = DoNothingRenderer(trace_handler=trace_handler)

        super().__init__()

    def update(self, message: GuidanceMessage, topic: str = DEFAULT_TOPIC) -> None:
        self._renderer.update(message, topic=topic)

    def renderer_type(self) -> type:
        """Type of renderer that has been selected based on environment.

        Returns:
            Type of selected renderer.
        """
        return type(self._renderer)<|MERGE_RESOLUTION|>--- conflicted
+++ resolved
@@ -9,11 +9,8 @@
 import logging
 import traceback
 import weakref
-<<<<<<< HEAD
 import threading
 from typing import Optional, Callable, TYPE_CHECKING
-=======
->>>>>>> dd6f0ddb
 from asyncio import Queue
 from functools import lru_cache, partial
 from typing import TYPE_CHECKING, Callable, Optional
@@ -26,25 +23,15 @@
 from . import MetricMessage
 from ._environment import Environment
 from ._jupyter import ipy_handle_event_once
-<<<<<<< HEAD
 from ._message import ExecutionCompletedMessage, \
     deserialize_message, serialize_message, ClientReadyAckMessage, ExecutionStartedMessage, OutputRequestMessage
 from .._utils import log_cleanup
 from ..trace import TraceHandler
 from ..visual import GuidanceMessage, TraceMessage, ResetDisplayMessage, ClientReadyMessage, ExecutionCompletedAckMessage
 from warnings import warn
-=======
-from ._message import (
-    ClientReadyAckMessage,
-    ExecutionCompletedMessage,
-    ExecutionStartedMessage,
-    OutputRequestMessage,
-    deserialize_message,
-    serialize_message,
-)
->>>>>>> dd6f0ddb
 
 try:
+    from IPython.display import clear_output, display, HTML
     from IPython import get_ipython
     from IPython.display import HTML, clear_output, display
 
@@ -65,7 +52,6 @@
 
 logger = logging.getLogger(__name__)
 
-<<<<<<< HEAD
 # Uncomment the following lines to enable file logging
 import datetime
 log_filename = f"widget_debug_{datetime.datetime.now().strftime('%H%M%S')}.log"
@@ -79,8 +65,6 @@
 
 DEFAULT_TOPIC = "default"
 
-=======
->>>>>>> dd6f0ddb
 
 class Renderer:
     """Renders guidance model to a visual medium."""
@@ -432,12 +416,8 @@
         if diverged:
             logger.debug(f"RENDERER:diverged, keeping {shared_ancestor_idx} messages out of {len(self._messages)}")
             out_messages.append(ResetDisplayMessage())
-<<<<<<< HEAD
             out_messages[len(out_messages):] = self._messages[:shared_ancestor_idx]
             logger.debug(f"RENDERER:cleared {len(self._messages)} messages, keeping {len(self._messages[:shared_ancestor_idx])}")
-=======
-            out_messages[len(out_messages) :] = self._messages[:shared_ancestor_idx]
->>>>>>> dd6f0ddb
             self._messages.clear()
 
         # Check if requested to reset and replay

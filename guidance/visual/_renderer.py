import logging
from typing import Optional, Callable
from pydantic import BaseModel
from asyncio import Queue

<<<<<<< HEAD
from ._message import JupyterCellExecutionCompletedMessage, deserialize_message, serialize_message, MetricMessage, \
    TokenBatchMessage
=======
from ._message import JupyterCellExecutionCompletedMessage, JupyterCellExecutionCompletedOutputMessage, deserialize_message, serialize_message
>>>>>>> bbf492d8
from ..trace import TraceHandler
from ..visual import GuidanceMessage, TraceMessage, ResetDisplayMessage, ClientReadyMessage
from ._trace import trace_node_to_html
from ._async import run_async_task, ThreadSafeAsyncCondVar, async_loop

try:
    from IPython.display import clear_output, display, HTML
    from IPython import get_ipython

    ipython_imported = True
except ImportError:
    ipython_imported = False

# try:
#     import stitch

#     stitch_installed = True
# except ImportError:
#     stitch_installed = False
stitch_installed = False

logger = logging.getLogger(__name__)


class RenderUpdate(BaseModel):
    messages: list = []
    need_new_display: bool = False


class JupyterChangeDetector:
    def __init__(self):
        self._prev_cell_msg_id: Optional[int] = None
        self._prev_cell_exec_count: Optional[int] = None

    def has_changed(self) -> bool:
        if ipython_imported and get_ipython() is not None:
            ipy = get_ipython()
            cell_msg_id = ipy.get_parent()["msg_id"]
            cell_exec_count = ipy.execution_count
            if (
                    cell_msg_id != self._prev_cell_msg_id
                    or cell_exec_count != self._prev_cell_exec_count
            ):
                self._prev_cell_msg_id = cell_msg_id
                self._prev_cell_exec_count = cell_exec_count
                logger.debug(f"JUPYTER:changed:{cell_msg_id}|{cell_exec_count}")
                return True
            else:
                return False
        else:
            return False


class UpdateController:
    def __init__(self, trace_handler: TraceHandler):
        self._trace_handler = trace_handler
        self._jupyter_change_detector = JupyterChangeDetector()
        self._messages: list[GuidanceMessage] = []
        self._prev_trace_id: Optional[int] = None
        self._completed = False

    def update(self, message: GuidanceMessage) -> RenderUpdate:
        if isinstance(message, MetricMessage) and not self._completed:
            return RenderUpdate(messages=[message])
        elif isinstance(message, TokenBatchMessage) and not self._completed:
            return RenderUpdate(messages=[message])
        elif isinstance(message, JupyterCellExecutionCompletedMessage):
            self._completed = True
            return RenderUpdate()
        elif not isinstance(message, TraceMessage):
            return RenderUpdate()

        trace_node = self._trace_handler[message.trace_id]
        need_reset = False
        need_new_display = False

        if len(self._messages) == 0:
            # If no messages, reset
            logger.debug("NEED_RESET:empty")
            need_reset = True
            need_new_display = True
        else:
            # If we diverge from the model path, truncate and reset
            *_, last_trace_message = (x for x in reversed(self._messages) if isinstance(x, TraceMessage))
            last_trace_node = self._trace_handler[last_trace_message.trace_id]

            if last_trace_node not in trace_node.path():
                logger.debug(f"NEED_RESET:divergence:curr:{trace_node}")
                logger.debug(f"NEED_RESET:divergence:prev:{last_trace_node}")
                need_reset = True

                # Truncate path that is no longer used by current trace node
                ancestor_idx = -1
                ancestors = set(trace_node.ancestors())
                for idx, prev_message in enumerate(self._messages):
                    if isinstance(prev_message, TraceMessage):
                        if self._trace_handler[prev_message.trace_id] in ancestors:
                            ancestor_idx = idx
                if ancestor_idx == -1:
                    logger.debug(f"PARENT_NOT_FOUND:{trace_node}")
                    self._messages.clear()
                else:
                    self._messages = self._messages[:ancestor_idx]

        # If we are in a new Jupyter cell or execution, reset
        # NOTE(nopdive): Consider refactoring out to Jupyter renderer.
        if self._jupyter_change_detector.has_changed():
            need_reset = True
            need_new_display = True
            self._messages.clear()

        out_messages = []
        # Add previous messages if reset required
        if need_reset:
            out_messages.append(ResetDisplayMessage())
            out_messages.extend(self._messages)
        # Add current message
        out_messages.append(message)
        self._messages.append(message)

        return RenderUpdate(messages=out_messages, need_new_display=need_new_display)


class Renderer:
    """Renders guidance model to a visual medium."""

    def __init__(self):
        self._observers = []

    def notify(self, message: GuidanceMessage):
        for observer in self._observers:
            observer(message)

    def subscribe(self, callback: Callable[[GuidanceMessage], None]) -> None:
        self._observers.append(callback)

    def update(self, message: GuidanceMessage) -> None:
        raise NotImplementedError("Update not implemented.")


def _create_stitch_widget():
    from stitch import StitchWidget
    import pkg_resources

    if _create_stitch_widget.src_doc_template is None:
        with open(
            pkg_resources.resource_filename("guidance", "resources/graphpaper-inline.html"), "r"
        ) as f:
            _create_stitch_widget.src_doc_template = f.read()
    w = StitchWidget()
    w.initial_width = "100%"
    w.initial_height = "auto"
    w.srcdoc = _create_stitch_widget.src_doc_template

    return w


_create_stitch_widget.src_doc_template = None


class JupyterWidgetRenderer(Renderer):
    def __init__(self, trace_handler: TraceHandler, wait_for_client=True) -> None:
        self._update_controller = UpdateController(trace_handler)
        self._jupyter_widget = None
        self._jupyter_change_detector = JupyterChangeDetector()
        self._is_alive_cell_cb = False
        self._last_trace_id = None
        self._loop = async_loop()
<<<<<<< HEAD
=======
        self._send_queue = Queue()
        self._recv_queue = Queue()
>>>>>>> bbf492d8

        self._send_queue: Optional[Queue] = None
        self._recv_queue: Optional[Queue] = None
        self._wait_for_client = wait_for_client
        self._client_ready = ThreadSafeAsyncCondVar(async_loop())
        self._cell_executed = ThreadSafeAsyncCondVar(async_loop())

        # Wait for queues to instantiate
        future = run_async_task(self._create_queues())
        future.result()

        # Start send/recv message loops
        run_async_task(self._handle_recv_messages())
        run_async_task(self._handle_send_messages())

        super().__init__()

    async def _create_queues(self) -> None:
        self._send_queue = Queue()
        self._recv_queue = Queue()
        return None

    def update(self, message: GuidanceMessage) -> None:
        # Handle Jupyter cell completion
        self._handle_jupyter_cell_completion()

        # Handle message
        display_update = self._update_controller.update(message)

        if display_update.need_new_display:
            logger.debug(f"NEED_NEW_DISPLAY:new widget")
            self._jupyter_widget = _create_stitch_widget()
            self._jupyter_widget.observe(self._client_msg_cb, names='clientmsg')

            clear_output(wait=True)
            display(self._jupyter_widget)

        for out_message in display_update.messages:
            if isinstance(out_message, TraceMessage):
                self._last_trace_id = out_message.trace_id
            self._loop.call_soon_threadsafe(self._send_queue.put_nowait, out_message)

    def _handle_jupyter_cell_completion(self):
        if self._jupyter_change_detector.has_changed():
            if self._is_alive_cell_cb:
                get_ipython().events.unregister('post_execute', self._cell_completion_cb)
                self._is_alive_cell_cb = False
            get_ipython().events.register('post_execute', self._cell_completion_cb)
            self._is_alive_cell_cb = True

    def _cell_completion_cb(self):
        try:
            message = JupyterCellExecutionCompletedMessage(
                last_trace_id=self._last_trace_id
            )
            logger.debug(f"CELL:executed:{message}")

            # Message Python observers
            self.notify(message)
            # Message client observers
            self._loop.call_soon_threadsafe(self._send_queue.put_nowait, message)
        finally:
            get_ipython().events.unregister('post_execute', self._cell_completion_cb)
            self._is_alive_cell_cb = False

    def _client_msg_cb(self, change: dict) -> None:
        # NOTE(nopdive): Widget callbacks do not print to stdout/stderr nor module log.
        self._loop.call_soon_threadsafe(self._recv_queue.put_nowait, change['new'])

    async def _handle_recv_messages(self):
        logger.debug("RECV:init")

        while True:
            try:
                value = await self._recv_queue.get()
                # logger.debug(f"RECV:raw:{value}")
                message = deserialize_message(value)
                logger.debug(f"RECV:msg:{message}")
                if isinstance(message, ClientReadyMessage):
                    logger.debug("RECV:clientready")
                    self._client_ready.notify()
                self.notify(message)
                self._recv_queue.task_done()
            except Exception as e:
                logger.error(f"RECV:err:{repr(e)}")

    async def _handle_send_messages(self):
        logger.debug("SEND:init")

        # Wait until ready
        if self._wait_for_client:
            await self._client_ready.wait()
        logger.debug("SEND:ready")

        while True:
            try:
                message = await self._send_queue.get()
                logger.debug(f"SEND:msg:{message}")
                message_json = serialize_message(message)
                # logger.debug(f"SEND:json:{message_json}")
                if self._jupyter_widget is not None:
                    self._jupyter_widget.kernelmsg = message_json
                else:
                    logger.debug(f"SEND:jupyter:send but no widget")
                self._send_queue.task_done()
            except Exception as e:
                logger.error(f"SEND:err:{repr(e)}")


class LegacyHtmlRenderer(JupyterWidgetRenderer):
    """Original HTML renderer for guidance."""

    def __init__(self, trace_handler: TraceHandler) -> None:
        self._trace_handler = trace_handler
        super().__init__(trace_handler, wait_for_client=False)

    def update(self, message: GuidanceMessage) -> None:
        # Handle Jupyter cell completion
        self._handle_jupyter_cell_completion()

        if isinstance(message, TraceMessage) or isinstance(message, JupyterCellExecutionCompletedOutputMessage):
            complete_msg = None
            if isinstance(message, JupyterCellExecutionCompletedOutputMessage):
                complete_msg = message

            trace_node = self._trace_handler[message.trace_id]
            self._last_trace_id = message.trace_id
            if trace_node is not None:
                clear_output(wait=True)
                display(HTML(trace_node_to_html(trace_node, prettify_roles=False, complete_msg=complete_msg)))
        elif isinstance(message, JupyterCellExecutionCompletedMessage):
            logger.debug("RENDERER:cell executed")
        else:
            pass


class AutoRenderer(Renderer):
    def __init__(self, trace_handler: TraceHandler, use_legacy_renderer=False):
        if not use_legacy_renderer and stitch_installed:
            self._renderer = JupyterWidgetRenderer(trace_handler=trace_handler)
        else:
            self._renderer = LegacyHtmlRenderer(trace_handler=trace_handler)

        # self._renderer = LegacyHtmlRenderer(trace_handler=trace_handler)
        super().__init__()

    def notify(self, message: GuidanceMessage):
        self._renderer.notify(message)

    def subscribe(self, callback: Callable[[GuidanceMessage], None]) -> None:
        self._renderer.subscribe(callback)

    def update(self, message: GuidanceMessage) -> None:
        self._renderer.update(message)<|MERGE_RESOLUTION|>--- conflicted
+++ resolved
@@ -3,12 +3,7 @@
 from pydantic import BaseModel
 from asyncio import Queue
 
-<<<<<<< HEAD
-from ._message import JupyterCellExecutionCompletedMessage, deserialize_message, serialize_message, MetricMessage, \
-    TokenBatchMessage
-=======
 from ._message import JupyterCellExecutionCompletedMessage, JupyterCellExecutionCompletedOutputMessage, deserialize_message, serialize_message
->>>>>>> bbf492d8
 from ..trace import TraceHandler
 from ..visual import GuidanceMessage, TraceMessage, ResetDisplayMessage, ClientReadyMessage
 from ._trace import trace_node_to_html
@@ -177,11 +172,6 @@
         self._is_alive_cell_cb = False
         self._last_trace_id = None
         self._loop = async_loop()
-<<<<<<< HEAD
-=======
-        self._send_queue = Queue()
-        self._recv_queue = Queue()
->>>>>>> bbf492d8
 
         self._send_queue: Optional[Queue] = None
         self._recv_queue: Optional[Queue] = None

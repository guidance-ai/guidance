"""UI and other visual UX considerations.

Users should have few reasons to be accessing this module.
"""

<<<<<<< HEAD
from ._message import GuidanceMessage, TraceMessage, ResetDisplayMessage, ClientReadyMessage, ClientReadyAckMessage
from ._message import ExecutionStartedMessage, ExecutionCompletedMessage, MetricMessage, OutputRequestMessage, ExecutionCompletedAckMessage
=======
from ._exchange import TopicExchange
from ._message import (
    ClientReadyAckMessage,
    ClientReadyMessage,
    ExecutionCompletedMessage,
    ExecutionStartedMessage,
    GuidanceMessage,
    MetricMessage,
    OutputRequestMessage,
    ResetDisplayMessage,
    TraceMessage,
    deserialize_message,
    serialize_message,
)
>>>>>>> dd6f0ddb
from ._renderer import AutoRenderer, JupyterWidgetRenderer, Renderer
from ._trace import display_trace_tree, trace_node_to_html, trace_node_to_str<|MERGE_RESOLUTION|>--- conflicted
+++ resolved
@@ -3,15 +3,12 @@
 Users should have few reasons to be accessing this module.
 """
 
-<<<<<<< HEAD
-from ._message import GuidanceMessage, TraceMessage, ResetDisplayMessage, ClientReadyMessage, ClientReadyAckMessage
-from ._message import ExecutionStartedMessage, ExecutionCompletedMessage, MetricMessage, OutputRequestMessage, ExecutionCompletedAckMessage
-=======
 from ._exchange import TopicExchange
 from ._message import (
     ClientReadyAckMessage,
     ClientReadyMessage,
     ExecutionCompletedMessage,
+    ExecutionCompletedAckMessage,
     ExecutionStartedMessage,
     GuidanceMessage,
     MetricMessage,
@@ -21,6 +18,5 @@
     deserialize_message,
     serialize_message,
 )
->>>>>>> dd6f0ddb
 from ._renderer import AutoRenderer, JupyterWidgetRenderer, Renderer
 from ._trace import display_trace_tree, trace_node_to_html, trace_node_to_str
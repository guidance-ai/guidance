--- conflicted
+++ resolved
@@ -89,15 +89,10 @@
             if active_role is not None:
                 if not prettify_roles:
                     buffer.append("</span>")
-<<<<<<< HEAD
                 # Check if any input in active role is a RoleCloserInput
                 has_role_closer = any(isinstance(inp, RoleCloserInput) for inp in active_role.input)
                 if has_role_closer and prettify_roles:
                     buffer.append(f"</div></div>")
-=======
-                if isinstance(active_role.input, RoleCloserInput) and prettify_roles:
-                    buffer.append("</div></div>")
->>>>>>> 89cdcd12
                 active_role = None
             elif isinstance(output_attr, ImageOutput):
                 buffer.append(

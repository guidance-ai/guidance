import atexit
import logging
import operator
import os
import sys
from itertools import takewhile
from pathlib import Path
<<<<<<< HEAD
from typing import TYPE_CHECKING, Union, Optional, cast
import ctypes
import inspect
=======
from typing import TYPE_CHECKING, Optional, Union

>>>>>>> 227d418f
import numpy as np

from .._schema import SamplingParams
from .._utils import normalize_notebook_stdout_stderr
from ..chat import ChatTemplate
from ._base import Model
from ._engine import Engine, EngineInterpreter, LogitsOutput, Tokenizer

try:
    import llama_cpp

    is_llama_cpp = True
except ModuleNotFoundError:
    is_llama_cpp = False
else:
    import llguidance.llamacpp

if TYPE_CHECKING:
    from llama_cpp.llama import Llama
    import llama_cpp.llama_chat_format
    from llama_cpp import llama_types

logger = logging.getLogger(__name__)

shutdown_none = True


def set_shutdown_flag():
    global shutdown_none
    # python can set anything to None at shutdown, so use None
    shutdown_none = None


atexit.register(set_shutdown_flag)


class _LlamaBatchContext:
    def __init__(self, n_batch, n_ctx):
        self._llama_batch_free = llama_cpp.llama_batch_free
        self.batch = llama_cpp.llama_batch_init(n_batch, 0, n_ctx)
        if self.batch is None:
            raise Exception("call to llama_cpp.llama_batch_init returned NULL.")

    def __del__(self):
        if shutdown_none is not None:
            llama_batch_free = getattr(self, "_llama_batch_free", None)
            batch = getattr(self, "batch", None)
            if batch is not None and llama_batch_free is not None:
                self._llama_batch_free = None
                self.batch = None
                llama_batch_free(batch)


class LlamaCppTokenizer(Tokenizer):
    def __init__(self, model_obj: "Llama", chat_template: Optional[str] = None):
        self._model_obj = model_obj

        vocab = llama_cpp.llama_model_get_vocab(model_obj.model)
        if vocab is None:
            raise Exception("call to llama_cpp.llama_model_get_vocab returned NULL.")
        ll_tokenizer = llguidance.llamacpp.lltokenizer_from_vocab(vocab)

        self._chat_formatter: Optional["llama_cpp.llama_chat_format.ChatFormatter"] = None
        if chat_template is None:
<<<<<<< HEAD
            self._chat_formatter = get_chat_formatter(model_obj)
            if self._chat_formatter is None:
                # Set the function to None if no chat formatter is available
                self.chat_formatter = None

        bos_token_id = model_obj.token_bos()
        if bos_token_id == -1:
            bos_token_id = None

        super().__init__(
            ll_tokenizer=ll_tokenizer,
            chat_template=chat_template,
            bos_token_id=bos_token_id,
        )
=======
            if hasattr(self._model_obj, "metadata") and "tokenizer.chat_template" in self._model_obj.metadata:
                chat_template = self._model_obj.metadata["tokenizer.chat_template"]

        super().__init__(ll_tokenizer=ll_tokenizer, chat_template=chat_template, bos_token_id=model_obj.token_bos())
>>>>>>> 227d418f

    def chat_formatter(self, messages: list[dict[str, str]]) -> Optional[str]:
        if self._chat_template is not None:
            raise NotImplementedError("Chat formatting with a custom template is not implemented for LlamaCppTokenizer.")
        elif self._chat_formatter is not None:
            # Use the chat formatter from the model object
            return self._chat_formatter(
                messages=cast(list["llama_types.ChatCompletionRequestMessage"], messages),
            ).prompt
        else:
            raise RuntimeError("One of chat_template or _chat_formatter must be set for LlamaCppTokenizer.")

def get_chat_formatter(model_obj: "Llama") -> Optional["llama_cpp.llama_chat_format.ChatFormatter"]:
    handler = (
        model_obj.chat_handler
        or model_obj._chat_handlers.get(model_obj.chat_format)
        or llama_cpp.llama_chat_format.get_chat_completion_handler(model_obj.chat_format)
    )
    # Try to unwrap closures to find the actual ChatFormatter
    for cell in getattr(handler, "__closure__", []):
        contents = cell.cell_contents
        if callable(contents):
            return_type = inspect.signature(contents).return_annotation
            if (
                return_type == "ChatFormatterResponse"
                or getattr(return_type, "__name__", None) == "ChatFormatterResponse"
            ):
                return contents # type: ignore[return-value]
    return None

class LlamaCppEngine(Engine):
    """The core class that runs inference using llama.cpp."""

    def __init__(
        self,
        model,
        compute_log_probs,
        chat_template=None,
        enable_backtrack=True,
        enable_ff_tokens=True,
        enable_monitoring=True,
        **kwargs,
    ):
        if not is_llama_cpp:
            raise Exception(
                "Please install llama-cpp-python with `pip install llama-cpp-python` in order to use guidance.models.LlamaCpp!"
            )

        if isinstance(model, Path):
            model = str(model)
        if model is None or isinstance(model, str) and len(model.strip()) == 0:
            model = os.environ.get("LLAMA_CPP_MODEL", "")
            if len(model.strip()) == 0:
                try:
                    with open(os.path.expanduser("~/.llama_cpp_model"), "r") as file:
                        model = file.read().replace("\n", "")
                except:
                    pass
                if len(model.strip()) == 0:
                    raise ValueError(
                        "If model is None then a model file must be specified in either the LLAMA_CPP_MODEL environment variable or in the ~/.llama_cpp_model file."
                    )

        if isinstance(model, str):
            self.model = model
            if "verbose" not in kwargs:
                kwargs["verbose"] = False

            # patch over https://github.com/abetlen/llama-cpp-python/issues/729
            try:
                sys.stdout.fileno()
            except:
                logger.warning(
                    "Cannot use verbose=True in this context (probably CoLab). See https://github.com/abetlen/llama-cpp-python/issues/729"
                )
                kwargs["verbose"] = True  # llama-cpp-python can't hide output in this case

            with normalize_notebook_stdout_stderr():
                self.model_obj = llama_cpp.Llama(model_path=model, logits_all=True, **kwargs)
        elif isinstance(model, llama_cpp.Llama):
            self.model = model.__class__.__name__
            self.model_obj = model
        else:
            raise TypeError("model must be None, a file path string, or a llama_cpp.Llama object.")

        self._context = _LlamaBatchContext(self.model_obj.n_batch, self.model_obj.n_ctx())
        self._n_vocab = self.model_obj.n_vocab()
        self._cached_token_ids = []
        self._cached_logits = None

        super().__init__(
            LlamaCppTokenizer(self.model_obj, chat_template=chat_template),
            compute_log_probs=compute_log_probs,
            enable_backtrack=enable_backtrack,
            enable_ff_tokens=enable_ff_tokens,
            enable_monitoring=enable_monitoring,
            **kwargs,
        )

    def get_logits(self, token_ids: list[int], include_all_uncached_tokens: bool = False) -> LogitsOutput:
        """Computes the logits for the given token state.

        This overrides a method from the LocalEngine class that is used to get
        inference results from the model.
        """

        if len(token_ids) == 0:
            raise ValueError("token_ids must contain some tokens.")

        # make sure we don't run off the end of the model's context
        if self.model_obj.n_ctx() <= len(token_ids):
            raise Exception(
                f"Attempted to use a context length of {len(token_ids)} tokens, but this LlamaCpp model is only configured to support up to {self.model_obj.n_ctx()}!"
            )

        # check what we have already cached
        num_cached = sum(takewhile(operator.truth, map(operator.eq, token_ids, self._cached_token_ids)))
        if num_cached == len(token_ids):
            if num_cached == len(self._cached_token_ids):
                # last token input is the same as the last cached token, so return the last cached logits
                return {
                    "logits": self._cached_logits,
                    "n_tokens": len(token_ids),
                    "n_cached": num_cached,
                }
            # we need to pass at least one new token
            num_cached = num_cached - 1

        # clear obsolete parts of kv cache
        llama_cpp.llama_kv_cache_seq_rm(self.model_obj.ctx, -1, num_cached, -1)

        # eval the model
        logits_for_each_batch: list[np.ndarray] = []
        n_batch = self.model_obj.n_batch
        batch = self._context.batch
        for i in range(num_cached, len(token_ids), n_batch):
            n_tokens = min(i + n_batch, len(token_ids)) - i
            batch.n_tokens = n_tokens
            for j in range(n_tokens):
                batch.token[j] = token_ids[i + j]
                batch.pos[j] = i + j
                batch.seq_id[j][0] = 0
                batch.n_seq_id[j] = 1
                batch.logits[j] = True

            ret = llama_cpp.llama_decode(self.model_obj.ctx, batch)
            if ret != 0:
                raise Exception(f"Call to llama_cpp.llama_decode returned {ret}.")

            # get the logits for *this* batch
            llama_logits = llama_cpp.llama_get_logits(self.model_obj.ctx)
            logits_for_this_batch = np.ctypeslib.as_array(
                llama_logits,
                shape=(n_tokens, self._n_vocab),
            ).copy()
            logits_for_each_batch.append(logits_for_this_batch)

        # save the results
        self._cached_token_ids = token_ids.copy()
        self._cached_logits = logits_for_each_batch[-1][[-1], :]

        if include_all_uncached_tokens:
            logits = np.concatenate(logits_for_each_batch, axis=0)
            assert logits.shape[0] == len(token_ids) - num_cached
        else:
            logits = self._cached_logits

        return {
            "logits": logits,
            "n_tokens": len(token_ids),
            "n_cached": num_cached,
        }


class LlamaCpp(Model):
    def __init__(
        self,
        model=None,
        echo=True,
        compute_log_probs=False,
        api_key=None,
        chat_template=None,
        enable_backtrack=True,
        enable_ff_tokens=True,
        enable_monitoring=True,
        default_sampling_params: Optional[SamplingParams] = None,
        **llama_cpp_kwargs,
    ):
        """Build a new LlamaCpp model object that represents a model in a given state."""

        engine = LlamaCppEngine(
            model,
            compute_log_probs=compute_log_probs,
            chat_template=chat_template,
            enable_backtrack=enable_backtrack,
            enable_ff_tokens=enable_ff_tokens,
            enable_monitoring=enable_monitoring,
            **llama_cpp_kwargs,
        )
        interpreter = EngineInterpreter(engine, default_sampling_params=default_sampling_params)
        super().__init__(interpreter=interpreter, echo=echo)<|MERGE_RESOLUTION|>--- conflicted
+++ resolved
@@ -1,23 +1,17 @@
 import atexit
+import inspect
 import logging
 import operator
 import os
 import sys
 from itertools import takewhile
 from pathlib import Path
-<<<<<<< HEAD
-from typing import TYPE_CHECKING, Union, Optional, cast
-import ctypes
-import inspect
-=======
-from typing import TYPE_CHECKING, Optional, Union
-
->>>>>>> 227d418f
+from typing import TYPE_CHECKING, Optional, cast
+
 import numpy as np
 
 from .._schema import SamplingParams
 from .._utils import normalize_notebook_stdout_stderr
-from ..chat import ChatTemplate
 from ._base import Model
 from ._engine import Engine, EngineInterpreter, LogitsOutput, Tokenizer
 
@@ -31,9 +25,9 @@
     import llguidance.llamacpp
 
 if TYPE_CHECKING:
-    from llama_cpp.llama import Llama
     import llama_cpp.llama_chat_format
     from llama_cpp import llama_types
+    from llama_cpp.llama import Llama
 
 logger = logging.getLogger(__name__)
 
@@ -77,31 +71,20 @@
 
         self._chat_formatter: Optional["llama_cpp.llama_chat_format.ChatFormatter"] = None
         if chat_template is None:
-<<<<<<< HEAD
-            self._chat_formatter = get_chat_formatter(model_obj)
-            if self._chat_formatter is None:
-                # Set the function to None if no chat formatter is available
-                self.chat_formatter = None
+            if hasattr(self._model_obj, "metadata") and "tokenizer.chat_template" in self._model_obj.metadata:
+                chat_template = self._model_obj.metadata["tokenizer.chat_template"]
 
         bos_token_id = model_obj.token_bos()
         if bos_token_id == -1:
             bos_token_id = None
 
-        super().__init__(
-            ll_tokenizer=ll_tokenizer,
-            chat_template=chat_template,
-            bos_token_id=bos_token_id,
-        )
-=======
-            if hasattr(self._model_obj, "metadata") and "tokenizer.chat_template" in self._model_obj.metadata:
-                chat_template = self._model_obj.metadata["tokenizer.chat_template"]
-
-        super().__init__(ll_tokenizer=ll_tokenizer, chat_template=chat_template, bos_token_id=model_obj.token_bos())
->>>>>>> 227d418f
+        super().__init__(ll_tokenizer=ll_tokenizer, chat_template=chat_template, bos_token_id=bos_token_id)
 
     def chat_formatter(self, messages: list[dict[str, str]]) -> Optional[str]:
         if self._chat_template is not None:
-            raise NotImplementedError("Chat formatting with a custom template is not implemented for LlamaCppTokenizer.")
+            raise NotImplementedError(
+                "Chat formatting with a custom template is not implemented for LlamaCppTokenizer."
+            )
         elif self._chat_formatter is not None:
             # Use the chat formatter from the model object
             return self._chat_formatter(
@@ -109,6 +92,7 @@
             ).prompt
         else:
             raise RuntimeError("One of chat_template or _chat_formatter must be set for LlamaCppTokenizer.")
+
 
 def get_chat_formatter(model_obj: "Llama") -> Optional["llama_cpp.llama_chat_format.ChatFormatter"]:
     handler = (
@@ -125,8 +109,9 @@
                 return_type == "ChatFormatterResponse"
                 or getattr(return_type, "__name__", None) == "ChatFormatterResponse"
             ):
-                return contents # type: ignore[return-value]
+                return contents  # type: ignore[return-value]
     return None
+
 
 class LlamaCppEngine(Engine):
     """The core class that runs inference using llama.cpp."""

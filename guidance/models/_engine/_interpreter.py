--- conflicted
+++ resolved
@@ -41,7 +41,6 @@
 
     def role_start(self, node: RoleStart, **kwargs) -> Iterator[OutputAttr]:
         self.state.active_role = node.role
-<<<<<<< HEAD
         # TODO: something for vis?
         yield from ()
 
@@ -51,30 +50,7 @@
         yield from ()
 
     def text(self, node: LiteralNode, **kwargs) -> Iterator[OutputAttr]:
-        self.state.add_text(node.value)
-        yield TextOutput(value=node.value, is_input=True)
-=======
-        text = self.get_role_start(node.role)
-        # TODO: it's probably somewhat wasteful to trigger engine calls here,
-        # so we can maybe add this as "pending text" to the state instead,
-        # accumulating it until the next engine call..?
-        yield from self.run(
-            text_to_grammar(self.engine.tokenizer, text)
-        )
-
-    def role_end(self, node: RoleEnd, **kwargs) -> Iterator[OutputAttr]:
-        self.state.active_role = None
-        text = self.get_role_end(node.role)
-        # TODO: it's probably somewhat wasteful to trigger engine calls here,
-        # so we can maybe add this as "pending text" to the state instead,
-        # accumulating it until the next engine call..?
-        yield from self.run(
-            text_to_grammar(self.engine.tokenizer, text)
-        )
-
-    def text(self, node: LiteralNode, **kwargs) -> Iterator[OutputAttr]:
         yield from self.grammar(node, **kwargs)
->>>>>>> f39b53af
 
     def grammar(self, node: GrammarNode, **kwargs) -> Iterator[OutputAttr]:
         engine_gen = self.engine(
@@ -86,38 +62,9 @@
 
         delayed_bytes = b""
         for chunk in engine_gen:
-<<<<<<< HEAD
-            new_bytes = chunk.new_bytes
-            new_text, delayed_bytes = partial_decode(new_bytes)
-
-            # Update the state
-            self.state.add_text(new_text)
-            yield TextOutput(value=new_text, token_count=chunk.new_token_count, is_generated=True)
-
-            # TODO -- rewrite engine internals to make sure chunk.{generated,fast_forwarded}_tokens aren't empty...
-            # # TODO: GenTokenExtra
-            # for token in chunk.generated_tokens:
-            #     yield TextOutput(
-            #         value=token.text,  # TODO: this should really be the token bytes
-            #         is_generated=True,
-            #         token_count=1,
-            #         prob=token.prob,
-            #         tokens=[token],  # TODO: drop this
-            #     )
-            # for token in chunk.force_forwarded_tokens:
-            #     yield TextOutput(
-            #         value=token.text,  # TODO: this should really be the token bytes
-            #         is_generated=False,
-            #         token_count=1,
-            #         prob=token.prob,
-            #         tokens=[token],  # TODO: drop this
-            #     )
-
-            # # TODO: yield some kind of backtrack signal?
-=======
             new_bytes = recode_special_tokens(self.engine.tokenizer, chunk.new_bytes)
             new_text, delayed_bytes = partial_decode(delayed_bytes + new_bytes)
-            self.state.prompt += new_text
+            self.state.add_text(new_text)
 
             if chunk.backtrack:
                 yield Backtrack(
@@ -154,7 +101,6 @@
                         n_tokens=1,
                         bytes=b64encode(token.bytes),
                     )
->>>>>>> f39b53af
 
             for name in chunk.capture_groups.keys():
                 values = chunk.capture_groups[name]
@@ -187,20 +133,13 @@
 
         image_bytes = b64decode(node.data)
         pil_image = PIL.Image.open(BytesIO(image_bytes))
-<<<<<<< HEAD
         self.state.add_media(
             media_type="image",
             media=pil_image,
             text_representation="<|image|>",
             allow_ref=False,
         )
-        yield ImageOutput(value=node.data, input=True)
-=======
-        self.state.images.append(pil_image)
-        self.state.prompt += "<|image|>"
-
         yield ImageOutput(value=node.data, is_input=True)
->>>>>>> f39b53af
 
 
 class Phi3VisionInterpreter(EngineInterpreter):
@@ -214,25 +153,13 @@
 
         image_bytes = b64decode(node.data)
         pil_image = PIL.Image.open(BytesIO(image_bytes))
-<<<<<<< HEAD
         self.state.add_media(
             media_type="image",
             media=pil_image,
             text_representation=lambda ix: f"<|image_{ix}|>",
             allow_ref=True,
         )
-        yield ImageOutput(value=node.data, input=True)
-=======
-
-        if pil_image in self.state.images:
-            ix = self.state.images.index(pil_image) + 1
-        else:
-            self.state.images.append(pil_image)
-            ix = len(self.state.images)
-        self.state.prompt += f"<|image_{ix}|>"
-
         yield ImageOutput(value=node.data, is_input=True)
->>>>>>> f39b53af
 
 
 def partial_decode(data: bytes) -> tuple[str, bytes]:

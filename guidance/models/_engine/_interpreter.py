--- conflicted
+++ resolved
@@ -67,11 +67,7 @@
             grammar=node.ll_grammar(),
             ensure_bos_token=True,
             echo=False,
-<<<<<<< HEAD
             sampling_params=kwargs.pop("sampling_params", None)
-=======
-            sampling_params=self.default_sampling_params,  # NOTE: passing default sampling params for now
->>>>>>> dd6f0ddb
         )
 
         delayed_bytes = b""

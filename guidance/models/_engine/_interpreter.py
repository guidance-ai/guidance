--- conflicted
+++ resolved
@@ -36,7 +36,6 @@
 
     def role_start(self, node: RoleStart, **kwargs) -> Iterator[OutputAttr]:
         self.state.active_role = node.role
-<<<<<<< HEAD
         # TODO: something for vis?
         yield from ()
 
@@ -44,21 +43,6 @@
         self.state.active_role = None
         # TODO: something for vis?
         yield from ()
-=======
-        text = self.get_role_start(node.role)
-        # TODO: it's probably somewhat wasteful to trigger engine calls here,
-        # so we can maybe add this as "pending text" to the state instead,
-        # accumulating it until the next engine call..?
-        yield from self.run(text_to_grammar(self.engine.tokenizer, text))
-
-    def role_end(self, node: RoleEnd, **kwargs) -> Iterator[OutputAttr]:
-        self.state.active_role = None
-        text = self.get_role_end(node.role)
-        # TODO: it's probably somewhat wasteful to trigger engine calls here,
-        # so we can maybe add this as "pending text" to the state instead,
-        # accumulating it until the next engine call..?
-        yield from self.run(text_to_grammar(self.engine.tokenizer, text))
->>>>>>> 227d418f
 
     def text(self, node: LiteralNode, **kwargs) -> Iterator[OutputAttr]:
         yield from self.grammar(node, **kwargs)

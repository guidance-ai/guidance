--- conflicted
+++ resolved
@@ -227,11 +227,7 @@
                     gen_tokens.append(
                         GenToken(
                             token_id=token_id,
-<<<<<<< HEAD
-                            bytes=self.tokenizer.tokens[token_id],
-=======
                             bytes=self.tokenizer.decode([token_id]),
->>>>>>> d797d80c
                             # amortize latency
                             latency_ms=ff_lat_ms/len(ff_tokens),
                             is_input=True,
@@ -248,11 +244,7 @@
                     gen_tokens.append(
                         GenToken(
                             token_id=token_id,
-<<<<<<< HEAD
-                            bytes=self.tokenizer.tokens[token_id],
-=======
                             bytes=self.tokenizer.decode([token_id]),
->>>>>>> d797d80c
                             # amortize latency
                             latency_ms=ff_lat_ms/len(ff_tokens[ff_start_index:]),
                             is_force_forwarded=True,

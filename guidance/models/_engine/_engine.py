--- conflicted
+++ resolved
@@ -5,11 +5,6 @@
 import weakref
 from typing import Callable, Iterator, Optional, Sequence
 from abc import ABC, abstractmethod
-<<<<<<< HEAD
-=======
-from typing import Callable, Iterator, Optional
->>>>>>> 558fc6dc
-
 import numpy as np
 from numpy.typing import NDArray
 
@@ -33,10 +28,7 @@
 from ._state import EngineState, EngineMessage
 from ._tokenizer import Tokenizer, ChatMessage
 
-<<<<<<< HEAD
-
-=======
->>>>>>> 558fc6dc
+
 logger = logging.getLogger(__name__)
 
 _TEMPERATURE_EPSILON = 0.0001
@@ -470,80 +462,6 @@
         return output
 
     @abstractmethod
-<<<<<<< HEAD
-    def get_logits(self, token_ids: list[int], full_sequence: bool = False) -> NDArray:
-        pass
-
-    def sample_with_temperature(
-        self, logits: NDArray, mask: Optional[bytes], temperature: float
-    ) -> int:
-        if mask is not None:
-            logits += np.frombuffer(mask, dtype=np.uint8)
-        if temperature < _TEMPERATURE_EPSILON:
-            return int(np.argmax(logits))
-        # Get probabilities from softmax
-        probabilities = softmax(logits / temperature)
-        # Sample an index based on the probabilities
-        sampled_index = np.random.choice(len(logits), p=probabilities)
-        return sampled_index
-
-    def _report_failed_match(self, prompt):
-        """Note that this can be overridden by subclasses that have more likely reasons than a bug in the token set (like remote models)."""
-        return Exception(
-            "We can't consume any more tokens, but we are not yet done! Perhaps your model's token set is incomplete? This happened after the prompt:"
-            + str(prompt[-40:])
-        )
-
-    def apply_chat_template(
-        self,
-        messages: Sequence[EngineMessage],
-    ) -> str:
-        if self.tokenizer.chat_formatter is None:
-            raise NotImplementedError("No chat formatter, and completions are not yet supported.")
-
-        if len(messages) == 0:
-            return ""
-
-        msgs = [
-            ChatMessage(
-                role=msg.role,
-                content="".join(
-                    c.value if c.type == "text" else c.text_representation for c in msg.content
-                )
-            )
-            for msg in messages
-        ]
-
-        # transformers and llamacpp tokenizers seem super inconsistent about respecting
-        # `continue_final_message` and `add_generation_prompt` and tend to add an EOS
-        # token to the end of the last message if it's not an assistant message.
-        # It might be caused when the final message being empty?
-        # We add a sentinel to the end of the last message and strip it out manually.
-        sentinel = "\x02" # Something hopefully very unlikely to be in a chat template..?
-
-        *msgs, active = msgs
-        active_with_sentinel = ChatMessage(
-            role = active["role"],
-            content = active["content"] + sentinel,
-        )
-        msgs = msgs + [active_with_sentinel]
-
-        text = self.tokenizer.chat_formatter(msgs)
-
-        # Find the last occurrence of the sentinel and remove it
-        last_sentinel_index = text.rfind(sentinel)
-        if last_sentinel_index == -1:
-            raise ValueError("Sentinel not found in the chat template output.")
-
-        return text[:last_sentinel_index]
-
-
-class ConstraintException(Exception):
-    def __init__(self, *args, **kwargs):
-        self.prompt = kwargs.pop("prompt", None)
-        self.data = kwargs.pop("data", None)
-        super().__init__(*args, **kwargs)
-=======
     def get_logits(self, token_ids: list[int], include_all_uncached_tokens: bool = False) -> NDArray:
         """
         Get the logits for the given token ids.
@@ -555,4 +473,53 @@
             the return value's shape will be `(1, vocab_size)`.
         """
         pass
->>>>>>> 558fc6dc
+
+    def apply_chat_template(
+        self,
+        messages: Sequence[EngineMessage],
+    ) -> str:
+        if self.tokenizer.chat_formatter is None:
+            raise NotImplementedError("No chat formatter, and completions are not yet supported.")
+
+        if len(messages) == 0:
+            return ""
+
+        msgs = [
+            ChatMessage(
+                role=msg.role,
+                content="".join(
+                    c.value if c.type == "text" else c.text_representation for c in msg.content
+                )
+            )
+            for msg in messages
+        ]
+
+        # transformers and llamacpp tokenizers seem super inconsistent about respecting
+        # `continue_final_message` and `add_generation_prompt` and tend to add an EOS
+        # token to the end of the last message if it's not an assistant message.
+        # It might be caused when the final message being empty?
+        # We add a sentinel to the end of the last message and strip it out manually.
+        sentinel = "\x02" # Something hopefully very unlikely to be in a chat template..?
+
+        *msgs, active = msgs
+        active_with_sentinel = ChatMessage(
+            role = active["role"],
+            content = active["content"] + sentinel,
+        )
+        msgs = msgs + [active_with_sentinel]
+
+        text = self.tokenizer.chat_formatter(msgs)
+
+        # Find the last occurrence of the sentinel and remove it
+        last_sentinel_index = text.rfind(sentinel)
+        if last_sentinel_index == -1:
+            raise ValueError("Sentinel not found in the chat template output.")
+
+        return text[:last_sentinel_index]
+
+
+class ConstraintException(Exception):
+    def __init__(self, *args, **kwargs):
+        self.prompt = kwargs.pop("prompt", None)
+        self.data = kwargs.pop("data", None)
+        super().__init__(*args, **kwargs)
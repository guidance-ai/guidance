--- conflicted
+++ resolved
@@ -398,7 +398,11 @@
                 for token, prob in zip(top_k_indices, top_k_probs)
                 if prob > 0
             ]
-<<<<<<< HEAD
+            # Sort by probability in descending order, as above argpartition
+            # does not guarantee order. Sorting the smaller array is faster.
+            return sorted(
+                top_k_tokens, key=lambda x: x.prob, reverse=True
+            )
             
         def apply_top_k_only(_logits: NDArray, _k: int) -> NDArray:
             indices_to_remove = _logits.argpartition(-_k)[:-_k]
@@ -433,13 +437,6 @@
                     _logits[sorted_indices_to_remove] = -float("inf")
                 
             return _logits
-=======
-            # Sort by probability in descending order, as above argpartition
-            # does not guarantee order. Sorting the smaller array is faster.
-            return sorted(
-                top_k_tokens, key=lambda x: x.prob, reverse=True
-            )
->>>>>>> 558fc6dc
 
         # compute top-k without masking
         probs = (

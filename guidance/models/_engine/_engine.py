# TODO(nopdive): This module requires a memory review.

import logging
import time
import weakref
from abc import ABC, abstractmethod
from typing import TYPE_CHECKING, Callable, Iterator, Optional

import numpy as np

from ..._parser import TokenParser
from ..._schema import (
    EngineOutput,
    EngineResponse,
    GenToken,
    GuidanceEngineMetrics,
    LLGrammar,
)
<<<<<<< HEAD
from ...metrics import PeriodicMetricsGenerator, PostExecMetrics, Monitor
from ...registry import get_renderer, get_trace_handler, get_exchange
from ..._utils import log_cleanup, log_init, softmax
=======
from ...registry import get_exchange
from ..._utils import log_cleanup, log_init, softmax, to_utf8_or_bytes_string
>>>>>>> 22df35aa
from ...visual import (
    ExecutionCompletedMessage,
    ExecutionStartedMessage,
    GuidanceMessage,
    OutputRequestMessage,
    MetricMessage,
)
from ._state import EngineState
from ._tokenizer import Tokenizer

if TYPE_CHECKING:
    from .._base._model import Model

logger = logging.getLogger(__name__)


def _engine_cleanup(msg_recv: Callable[[GuidanceMessage], None], log_msg: str):
    get_exchange().unsubscribe(msg_recv)
    log_cleanup(log_msg)


def _wrapped_msg_recv(engine_weak_ref: weakref.ref) -> Callable[[GuidanceMessage], None]:
    def closure(message):
        return _msg_recv(engine_weak_ref, message)

    return closure


def _msg_recv(engine_weakref: weakref.ReferenceType, message: GuidanceMessage) -> None:
    # NOTE(nopdive): This is run on a background thread.

    engine = engine_weakref()
    if engine is None:
        return

    if isinstance(message, MetricMessage):
        return

    # logger.debug(f"ENGINE({id(engine)}):msg_recv:{message}")
    if isinstance(message, ExecutionStartedMessage):
        pass
    elif isinstance(message, ExecutionCompletedMessage) and message.is_err:
        pass
    elif isinstance(message, ExecutionCompletedMessage):
        pass
    elif isinstance(message, OutputRequestMessage):
        pass


class Engine(ABC):
    """The engine owns the inference computation and is used/created by the Model class.

    Engine objects represent the expensive parts of inference. While Model objects are cheap and do not
    need to know about the tokenizer or the model parameters, Engine objects know about both. Many
    Model objects can reference a single Engine object. Engine objects can also be hidden behind a
    Server so a single server can serve many clients' model objects through a single Engine object.
    """

    def __init__(self, tokenizer: Tokenizer, compute_log_probs=False, enable_backtrack=True, enable_ff_tokens=True,
                 enable_monitoring=True, **kwargs):
        from ...registry import get_monitor

        self.tokenizer = tokenizer
        self.compute_log_probs = compute_log_probs
        self._enable_backtrack = enable_backtrack
        self._enable_ff_tokens = enable_ff_tokens
        self._enable_monitoring = enable_monitoring
        self._top_k = kwargs.get("top_k", 5)

        # TODO(nopdive): Remove on refactor.
        self.metrics = GuidanceEngineMetrics()

        if self._enable_monitoring:
            # Idempotent start
            _ = get_monitor()

        msg_recv = _wrapped_msg_recv(weakref.ref(self))
        get_exchange().subscribe(msg_recv)

        weakref.finalize(
            self,
            _engine_cleanup,
            msg_recv,
            f"engine({id(self)})",
        )
        log_init(f"engine({id(self)})")

    # These need to be properties because once an Engine is started, you can't change their behavior.
    @property
    def enable_backtrack(self):
        return self._enable_backtrack

    @property
    def enable_ff_tokens(self):
        return self._enable_ff_tokens

    @property
    def enable_monitoring(self):
        return self._enable_monitoring

    def get_chat_template(
        self,
    ):  # TODO [HN]: Add more logic here...should we instantiate class here? do we even need to?
        return (
            self.tokenizer.chat_template()
        )  # Instantiate the class before returning to client for now

    def reset_metrics(self):
        self.metrics = GuidanceEngineMetrics()

    def __call__(
        self,
        state: EngineState,
        grammar: LLGrammar,
        ensure_bos_token: bool = True,
        echo: bool = True,
    ) -> Iterator[EngineResponse]:
        """Main entry point for the inference-parser loop. Yields EngineCallResponse objects as
        the parser advances through the grammar.

        Parameters
        ----------
        prompt : str or Parser
            This is represents the current state of a guidance parser that will be extended
            using the passed grammar. If a string is given then we assume the previous parser
            state is just a fixed string prompt, if a full Parser is given then we extend that
            parser by appending the new grammar to the parser's current grammar and then
            inferencing the model. (TODO: implement full parser extension support)
        grammar: Function
            Grammar (RawFunction or GrammarFunction) used to extend the prompt.
        ensure_bos_token: bool
            Ensures that the prompt ends with the BOS token.
        """
        # TODO: Pass these to get_logits
        # images = state.images
        # audio = state.audio
        # videos = state.videos

        tokens = self.tokenizer.encode(state.prompt.encode("utf-8"))

        parser = TokenParser(
            grammar,
            tokenizer=self.tokenizer,
            enable_backtrack=self.enable_backtrack,
            enable_ff_tokens=self.enable_ff_tokens,
        )

        engine_output = None
        logits_lat_ms = 0
        while not parser.done():
            t0 = time.time()

            recode = False
            if engine_output is None:
                prefix_tokens, backtrack, ff_tokens, mask_fut = parser.process_prompt(
                    prompt_tokens=tokens,
                    ensure_bos_token=ensure_bos_token,
                )
                if prefix_tokens:
                    tokens = prefix_tokens + tokens
                    recode = True
            else:
                backtrack, ff_tokens, mask_fut = parser.advance(
                    token_id=engine_output.issued_token.token_id
                )

            if backtrack:
                backtracked_bytes = self.tokenizer.decode(tokens[-backtrack:])
                tokens = tokens[:-backtrack]
            else:
                backtracked_bytes = b""
            tokens += ff_tokens

            if recode:
                # Only necessary when we add a prefix (bos token), which can only happen once
                # per loop. Needs to happen after adding ff_tokens to maintain associativity of
                # (model + prompt) + grammar == model + (prompt + grammar)
                tokens = self.tokenizer.recode(tokens)

            # Note that has_pending_stop implies that the response is a stop response,
            # but the converse is not true. We can therefore avoid some (but not all)
            # unnecessary calls to get_logits on the final iteration.
            has_pending_stop = parser.has_pending_stop()

            if not has_pending_stop:
                t0 = time.time()
                logits = self.get_logits(token_ids=tokens)
                logits_lat_ms = (time.time() - t0) * 1000
            else:
                # Avoid calling get_logits if we know we won't use it
                logits = None

            # Important: don't wait on this future until after getting the logits;
            # this allows the mask to be built concurrently with model inference
            mask, ll_response = mask_fut.result()
            legacy_engine_response = ll_response.progress.to_engine_call_response()

            gen_tokens = []
            if engine_output is None:
                for token_id in ff_tokens:
                    gen_tokens.append(
                        GenToken(
                            token_id=token_id,
                            prob=1.0,
                            bytes=self.tokenizer.tokens[token_id],
                            latency_ms=0,  # TODO
                            is_input=True,
                        )
                    )
            else:
                gen_tokens.append(engine_output.issued_token)
                if backtrack or ff_tokens[:1] != [engine_output.issued_token.token_id]:
                    engine_output.issued_token.is_backtracked = True
                    ff_start_index = 0
                else:
                    ff_start_index = 1
                for token_id in ff_tokens[ff_start_index:]:
                    gen_tokens.append(
                        GenToken(
                            token_id=token_id,
                            prob=1.0,
                            bytes=self.tokenizer.tokens[token_id],
                            latency_ms=0,  # TODO
                            is_force_forwarded=True,
                        )
                    )

            engine_response = EngineResponse(
                new_bytes=legacy_engine_response.new_bytes,
                backtrack_bytes=backtracked_bytes,
                capture_groups=legacy_engine_response.capture_groups,
                capture_group_log_probs=legacy_engine_response.capture_group_log_probs,
                backtrack=backtrack,
                tokens=gen_tokens,
            )

            # process engine_response
            # NOTE (loc): We should not yield the engine_response if new_bytes are invalid utf-8 bytes
            # delayed bytes should be handled here in the engine
            yield engine_response

            if ll_response.stop:
                assert mask is None
                # May raise an exception if the parser is in an bad state!
                parser.cleanup()
                # Ensure we break AFTER yielding the final response
                break

            # If there was a pending stop, we should have broken out of the loop
            assert not has_pending_stop

            # Help the type checker: assert that everything we need to get the next token is not None
            assert mask is not None
            assert ll_response.temperature is not None

            can_finish_early = parser.is_accepting() and self.tokenizer.eos_token_id is not None

            if can_finish_early:
                # Type checker needs some help
                assert self.tokenizer.eos_token_id is not None
                # Should be equivalent to parser.is_accepting()
                assert mask[self.tokenizer.eos_token_id]
                # Whenever we are in an accepting state, we will allow the model to generate whatever it wants
                # but we will treat any "illegal" tokens as EOS, allowing the model to finish gracefully.
                # Hence, mask must be None
                mask_for_sampling = None
            else:
                mask_for_sampling = mask

            engine_output = self.get_next_token_with_top_k(
                logits=logits,
                logits_lat_ms=logits_lat_ms,
                token_ids=tokens,
                mask=mask_for_sampling,
                temperature=ll_response.temperature,
                k=self._top_k,
                force_return_unmasked_probs=echo,
            )

            if can_finish_early and not mask[engine_output.issued_token.token_id]:
                # Type checker needs some help
                assert self.tokenizer.eos_token_id is not None
                engine_output.issued_token.token_id = self.tokenizer.eos_token_id

    def get_next_token_with_top_k(
        self,
        logits: Optional[np.ndarray],
        logits_lat_ms: Optional[float],
        token_ids: list[int],
        mask: Optional[bytes],
        temperature: float,
        k: int = 5,
        force_return_unmasked_probs: bool = False,
    ) -> EngineOutput:
        """Get the next token and associated top-k tokens from the engine.

        Parameters
        -------
        logits : Optional[np.ndarray]
            The logits for the current token ids in the sequence.
            If None, the model will call get_logits to get the logits.
        logits_lat_ms: Optional[float]
            The time taken to compute the logits.
            If logits is None, the model will call get_logits to measure the time.
        token_ids : list[int]
            The current token ids in the sequence.
        mask : Optional[bytes]
            The mask to apply to the logits.
        temperature : float
            The temperature to apply to the logits.
        k : int
            The number of top-k tokens to return.
        force_return_unmasked_probs: bool
            If True, the top-k unmasked probabilities will be returned.

        Returns
        -------
        EngineOutput
            The output from the model.
        """

        if logits is None:
            t0 = time.time()
            try:
                logits = self.get_logits(token_ids=token_ids)
            except NotImplementedError:
                # fallback to orignal get_next_token method
                _t0 = time.time()
                token_id = self.get_next_token(
                    token_ids=token_ids,
                    mask=mask,
                    temperature=temperature,
                )
                _lat = (time.time() - _t0) * 1000

                _issued_token = GenToken(
                    token_id=token_id,
                    prob=1.0,
                    bytes=self.tokenizer.decode([token_id]),
                    latency_ms=_lat,
                    is_generated=True,
                )

                return EngineOutput(
                    issued_token=_issued_token,
                    top_k=[_issued_token],
                    masked_top_k=[_issued_token] if mask is not None else None,
                )
            lat_ms = (time.time() - t0) * 1000
        else:
            lat_ms = logits_lat_ms

        def get_top_k(_probs: np.ndarray, _k: int = 5) -> list[GenToken]:
            top_k_indices = np.argsort(_probs)[::-1][:_k]
            top_k_probs = _probs[top_k_indices]

            return [
                GenToken(
                    token_id=token,
                    prob=prob,
                    bytes=self.tokenizer.decode([token]),
                    latency_ms=lat_ms,
                    is_generated=True,
                )
                for token, prob in zip(top_k_indices, top_k_probs)
                if prob > 0
            ]

        # compute top-k without masking
        probs = (
            softmax(np.array(logits))
            if temperature < 0.0001
            else softmax(np.array(logits) / temperature)
        )

        top_k: list[GenToken] = []
        if force_return_unmasked_probs:
            top_k = get_top_k(probs, k)

        # compute top-k with masking
        masked_top_k: list[GenToken] = []
        if mask is not None:
            # shift logits to [0 - max] range first and apply mask
            masked_logits = (logits - np.min(logits)) * np.frombuffer(mask, dtype=np.uint8)
            masked_probs = (
                softmax(masked_logits)
                if temperature < 0.0001
                else softmax(masked_logits / temperature)
            )
            masked_top_k = get_top_k(masked_probs, k)

        if temperature < 0.0001:
            if len(masked_top_k) > 0:
                issued_token = masked_top_k[0]
            else:
                if len(top_k) == 0:
                    top_k = get_top_k(probs, k)
                issued_token = top_k[0]
        else:
            # we need to sample from the probabilities
            if mask is None:
                sampled_index = np.random.choice(len(probs), p=probs)
                sampled_prob = probs[sampled_index]
            else:
                sampled_index = np.random.choice(len(masked_probs), p=masked_probs)
                sampled_prob = masked_probs[sampled_index]

            issued_token = GenToken(
                token_id=sampled_index,
                prob=sampled_prob,
                bytes=self.tokenizer.decode([sampled_index]),
                latency_ms=lat_ms,
                is_generated=True,
            )

        output = EngineOutput(
            issued_token=issued_token,
            top_k=top_k,
            masked_top_k=None if not masked_top_k else masked_top_k,
            is_backtracked=False,
        )

        return output

    @abstractmethod
    def get_logits(self, token_ids: list[int]) -> np.ndarray:
        pass

    def get_per_token_topk_probs(self, token_ids: list[int], top_k: int = 5) -> list[GenToken]:
        """Get the top-k probabilities for each token in the sequence."""
        raise NotImplementedError

    def sample_with_temperature(
        self, logits: np.ndarray, mask: Optional[bytes], temperature: float
    ) -> int:
        if mask is not None:
            logits += np.frombuffer(mask, dtype=np.uint8)
        if temperature < 0.0001:
            return int(np.argmax(logits))
        # Get probabilities from softmax
        probabilities = softmax(logits / temperature)
        # Sample an index based on the probabilities
        sampled_index = np.random.choice(len(logits), p=probabilities)
        return sampled_index

    def _report_failed_match(self, prompt):
        """Note that this can be overridden by subclasses that have more likely reasons than a bug in the token set (like remote models)."""
        return Exception(
            "We can't consume any more tokens, but we are not yet done! Perhaps your model's token set is incomplete? This happened after the prompt:"
            + str(prompt[-40:])
        )


class ConstraintException(Exception):
    def __init__(self, *args, **kwargs):
        self.prompt = kwargs.pop("prompt", None)
        self.data = kwargs.pop("data", None)
        super().__init__(*args, **kwargs)

<|MERGE_RESOLUTION|>--- conflicted
+++ resolved
@@ -16,14 +16,9 @@
     GuidanceEngineMetrics,
     LLGrammar,
 )
-<<<<<<< HEAD
-from ...metrics import PeriodicMetricsGenerator, PostExecMetrics, Monitor
-from ...registry import get_renderer, get_trace_handler, get_exchange
+
+from ...registry import get_exchange
 from ..._utils import log_cleanup, log_init, softmax
-=======
-from ...registry import get_exchange
-from ..._utils import log_cleanup, log_init, softmax, to_utf8_or_bytes_string
->>>>>>> 22df35aa
 from ...visual import (
     ExecutionCompletedMessage,
     ExecutionStartedMessage,

--- conflicted
+++ resolved
@@ -10,13 +10,7 @@
     log_prob: Optional[float]
 
 
-<<<<<<< HEAD
 class State:
-    def __init__(self) -> None:
-        self.captures: dict[str, Union[CaptureVar, list[CaptureVar]]] = {}
-        self._active_role: Optional[str] = None
-=======
-class State(ABC):
     def __init__(self, token_usage: Optional[TokenUsage] = None) -> None:
         self.captures: dict[str, Union[CaptureVar, list[CaptureVar]]] = {}
         self.active_role: Optional[str] = None
@@ -31,7 +25,6 @@
     def get_usage(self) -> TokenUsage:
         """Get the current token usage."""
         return self._token_usage
->>>>>>> 227d418f
 
     @property
     def active_role(self) -> Optional[str]:

--- conflicted
+++ resolved
@@ -6,14 +6,10 @@
 from copy import deepcopy
 from typing import TYPE_CHECKING, Any, Generic, Iterator, Optional, TypeVar, Union
 
-<<<<<<< HEAD
-from typing_extensions import Self, assert_never
+from typing_extensions import Self
 
 from ..._ast import ASTNode, Function, _parse_tags
 from guidance.registry import get_renderer, get_trace_handler
-=======
-from typing_extensions import Self
-
 from ..._ast import (
     ASTNode,
     Function,
@@ -25,8 +21,6 @@
     RoleStart,
     _parse_tags,
 )
-from ..._singleton import get_renderer, get_trace_handler
->>>>>>> dade28aa
 from ...trace import (
     ImageInput,
     LiteralInput,
@@ -84,7 +78,6 @@
         self._trace_nodes: set[TraceNode] = set()
         self._update_trace_node(self._id, self._parent_id, None)
 
-<<<<<<< HEAD
     def _update_trace_node(
         self, identifier: int, parent_id: Optional[int], node_attr: Optional[NodeAttr] = None
     ) -> None:
@@ -100,8 +93,6 @@
                 )
             )
 
-=======
->>>>>>> dade28aa
     def __add__(self, other: Union[str, Function, ASTNode]) -> Self:
         self = self._apply_blocks()
         if isinstance(other, str):
@@ -154,21 +145,6 @@
             # Stream current model state
             self._send_to_event_queue()
         return self
-
-    def _update_trace_node(
-        self, identifier: int, parent_id: Optional[int], node_attr: Optional[NodeAttr] = None
-    ) -> None:
-        trace_handler = get_trace_handler()
-        trace_node = trace_handler.update_node(identifier, parent_id, node_attr)
-        self._trace_nodes.add(trace_node)
-        if self.echo:
-            get_renderer(trace_handler).update(
-                TraceMessage(
-                    trace_id=identifier,
-                    parent_trace_id=parent_id,
-                    node_attr=node_attr,
-                )
-            )
 
     def _send_to_event_queue(self) -> None:
         """For streaming"""

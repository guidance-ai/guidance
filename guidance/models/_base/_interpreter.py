import base64
<<<<<<< HEAD
from abc import ABC, abstractmethod
from typing import Generic, Iterator, TypeVar
=======
from typing import Generic, Iterator, Optional, TypeVar

from guidance._schema import SamplingParams
>>>>>>> 227d418f

from ..._ast import (
    ASTNode,
    AudioBlob,
    GenAudio,
    GrammarNode,
    ImageBlob,
    ImageUrl,
    JoinNode,
    JsonNode,
    LarkNode,
    LiteralNode,
    RegexNode,
    RepeatNode,
    RoleEnd,
    RoleStart,
    RuleNode,
    SelectNode,
    SubgrammarNode,
    SubstringNode,
)
from ..._utils import bytes_from
from ...trace import OutputAttr
from ._state import State

S = TypeVar("S", bound=State)

<<<<<<< HEAD
class Interpreter(Generic[S], ABC):
    def __init__(self, state: S):
=======

class Interpreter(Generic[S]):
    def __init__(self, state: S, default_sampling_params: Optional[SamplingParams] = None):
>>>>>>> 227d418f
        self.state = state
        self.default_sampling_params = SamplingParams() if default_sampling_params is None else default_sampling_params

    @abstractmethod
    def get_prompt(self) -> str: ...

    def run(self, node: ASTNode, **kwargs) -> Iterator[OutputAttr]:
        yield from node.simplify()._run(self, **kwargs)

    def _role_start(self, node: RoleStart, **kwargs) -> Iterator[OutputAttr]:
        if self.state.active_role is not None:
            raise ValueError(f"Cannot open role {node.role!r}: {self.state.active_role!r} is already open.")
        return self.role_start(node, **kwargs)

    def role_start(self, node: RoleStart, **kwargs) -> Iterator[OutputAttr]:
        raise UnsupportedNodeError(interpreter=self, node=node)

    def _role_end(self, node: RoleEnd, **kwargs) -> Iterator[OutputAttr]:
        if self.state.active_role is None:
            raise ValueError("Cannot close role without active role")
        if self.state.active_role != node.role:
            raise ValueError(f"Cannot close role {node.role!r}: {self.state.active_role!r} is open.")
        return self.role_end(node, **kwargs)

    def role_end(self, node: RoleEnd, **kwargs) -> Iterator[OutputAttr]:
        raise UnsupportedNodeError(interpreter=self, node=node)

    def text(self, node: LiteralNode, **kwargs) -> Iterator[OutputAttr]:
        raise UnsupportedNodeError(interpreter=self, node=node)

    def image_blob(self, node: ImageBlob, **kwargs) -> Iterator[OutputAttr]:
        raise UnsupportedNodeError(interpreter=self, node=node)

    def image_url(self, node: ImageUrl, **kwargs) -> Iterator[OutputAttr]:
        image_bytes = bytes_from(node.url, allow_local=False)
        return self.image_blob(ImageBlob(data=base64.b64encode(image_bytes)), **kwargs)

    def grammar(self, node: GrammarNode, **kwargs) -> Iterator[OutputAttr]:
        raise UnsupportedNodeError(interpreter=self, node=node)

    def regex(self, node: RegexNode, **kwargs) -> Iterator[OutputAttr]:
        return self.grammar(node, **kwargs)

    def select(self, node: SelectNode, **kwargs) -> Iterator[OutputAttr]:
        return self.grammar(node, **kwargs)

    def join(self, node: JoinNode, **kwargs) -> Iterator[OutputAttr]:
        return self.grammar(node, **kwargs)

    def repeat(self, node: RepeatNode, **kwargs) -> Iterator[OutputAttr]:
        return self.grammar(node, **kwargs)

    def substring(self, node: SubstringNode, **kwargs) -> Iterator[OutputAttr]:
        return self.grammar(node, **kwargs)

    def rule(self, node: RuleNode, **kwargs) -> Iterator[OutputAttr]:
        return self.grammar(node, **kwargs)

    def subgrammar(self, node: SubgrammarNode, **kwargs) -> Iterator[OutputAttr]:
        return self.grammar(node, **kwargs)

    def json(self, node: JsonNode, **kwargs) -> Iterator[OutputAttr]:
        return self.grammar(node, **kwargs)

    def lark(self, node: LarkNode, **kwargs) -> Iterator[OutputAttr]:
        return self.grammar(node, **kwargs)

    def audio_blob(self, node: AudioBlob, **kwargs) -> Iterator[OutputAttr]:
        raise UnsupportedNodeError(interpreter=self, node=node)

    def gen_audio(self, node: GenAudio, **kwargs) -> Iterator[OutputAttr]:
        raise UnsupportedNodeError(interpreter=self, node=node)


class UnsupportedNodeError(ValueError):
    def __init__(self, interpreter: Interpreter, node: ASTNode):
        super().__init__(f"{interpreter} does not support {node!r} of type {type(node)}")
        self.interpreter = interpreter
        self.node = node<|MERGE_RESOLUTION|>--- conflicted
+++ resolved
@@ -1,12 +1,8 @@
 import base64
-<<<<<<< HEAD
 from abc import ABC, abstractmethod
-from typing import Generic, Iterator, TypeVar
-=======
 from typing import Generic, Iterator, Optional, TypeVar
 
 from guidance._schema import SamplingParams
->>>>>>> 227d418f
 
 from ..._ast import (
     ASTNode,
@@ -34,14 +30,9 @@
 
 S = TypeVar("S", bound=State)
 
-<<<<<<< HEAD
+
 class Interpreter(Generic[S], ABC):
-    def __init__(self, state: S):
-=======
-
-class Interpreter(Generic[S]):
     def __init__(self, state: S, default_sampling_params: Optional[SamplingParams] = None):
->>>>>>> 227d418f
         self.state = state
         self.default_sampling_params = SamplingParams() if default_sampling_params is None else default_sampling_params
 

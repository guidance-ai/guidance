from typing import TYPE_CHECKING, ContextManager, Iterator, Optional

from pydantic import TypeAdapter

from guidance._schema import SamplingParams

from ..._ast import GrammarNode, JsonNode, LarkNode, RegexNode, RuleNode
from ...trace import OutputAttr, TextOutput
from .._base import Model
from .._openai_base import BaseOpenAIClientWrapper, BaseOpenAIInterpreter, Message

if TYPE_CHECKING:
    from openai.types.chat import ChatCompletionChunk
import contextlib


class LiteLLMOpenAIClientWrapper(BaseOpenAIClientWrapper):
    def __init__(self, router):
        self.router = router

    @contextlib.contextmanager
    def _wrapped_completion(
        self,
        model: str,
        messages: list[Message],
        log_probs: bool,
        **kwargs,
    ) -> Iterator["ChatCompletionChunk"]:
        """Wrapped completion call within a context manager."""
        kwargs["stream"] = True  # Ensure we are streaming here
        stream_wrapper = self.router.completion(
            model=model,
            messages=TypeAdapter(list[Message]).dump_python(messages),  # type: ignore[arg-type]
            logprobs=log_probs,
            **kwargs,
        )

        try:
            yield stream_wrapper
        finally:
            # stream_wrapper.completion_stream is the underlying stream, e.g. openai.Stream
            if hasattr(stream_wrapper.completion_stream, "close"):
                # Close the stream if it has a close method
                stream_wrapper.completion_stream.close()

    def streaming_chat_completions(
        self,
        model: str,
        messages: list[Message],
        log_probs: bool,
        **kwargs,
    ) -> ContextManager[Iterator["ChatCompletionChunk"]]:
        """Streaming chat completions."""
        return self._wrapped_completion(
            model=model,
            messages=messages,
            log_probs=log_probs,
            **kwargs,
        )  # type: ignore[return-value]


class LiteLLMInterpreter(BaseOpenAIInterpreter):
    SUPPORTED_ENDPOINT_TYPES = ["openai", "azure_ai", "azure", "gemini", "anthropic", "xai", "hosted_vllm"]

    def __init__(self, model_description: dict, **kwargs):
        try:
            import litellm
        except ImportError:
            raise Exception(
                "Please install the litellm package version >= 1.71.0 using `pip install litellm -U` in order to use guidance.models.LiteLLM!"
            )

        self.ep_type = self._check_model(model_description)
        # set default model to the first one in the list
        self.model = model_description["model_name"]
        self.router = litellm.Router(model_list=[model_description])
        self.client = LiteLLMOpenAIClientWrapper(self.router)

        # Disable log_probs for any remote endpoints by default.
        # Otherwise, generation will fail for some endpoints.
        self.log_probs = False

<<<<<<< HEAD
        super().__init__(model=self.model, client=self.client, **kwargs)
=======
        super().__init__(
            model=self.model, client=self.client, default_sampling_params=default_sampling_params, **kwargs
        )
>>>>>>> dd6f0ddb

    def _check_model(self, model_desc: dict) -> str:
        """Check if the model description is valid."""
        for ep_type in self.SUPPORTED_ENDPOINT_TYPES:
            if model_desc["litellm_params"]["model"].startswith(ep_type):
                return ep_type

        raise Exception(
            "Cannot parse endpoint type. "
            "Please use this 'model' format in 'litellm_params': endpoint_type/model_name (e.g., openai/gpt-3.5-turbo). "
            "Supported endpoints are: " + ", ".join(self.SUPPORTED_ENDPOINT_TYPES)
        )

    def rule(self, node: RuleNode, **kwargs) -> Iterator[OutputAttr]:
        kwargs = self._process_kwargs(**kwargs)

        # Disable this check for now as all the supported endpoints have 'stop' support.
        # if node.stop and self.ep_type not in ["hosted_vllm", "azure", "azure_ai", "gemini", "openai", "xai", "anthropic"]:
        #     raise ValueError(f"stop condition not yet supported for {self.ep_type} endpoint")
        if node.suffix:
            raise ValueError(f"suffix not yet supported for {self.ep_type} endpoint")
        if node.stop_capture:
            raise ValueError(f"stop_capture not yet supported for {self.ep_type} endpoint")

        kwargs = kwargs.copy()
        if node.temperature:
            kwargs["temperature"] = node.temperature
        if node.max_tokens:
            kwargs["max_tokens"] = node.max_tokens
        if node.stop:
            if self.ep_type in ["xai"] and isinstance(node.stop.regex, str):
                kwargs["stop"] = [node.stop.regex]
            else:
                kwargs["stop"] = node.stop.regex

        chunks = self.run(node.value, **kwargs)
        if node.capture:
            buffered_text = ""
            for chunk in chunks:
                # TODO: this isinstance check is pretty darn fragile.
                # ~there must be a better way~
                if isinstance(chunk, TextOutput):
                    buffered_text += chunk.value
                yield chunk
            yield self.state.apply_capture(
                name=node.capture,
                value=buffered_text,
                log_prob=1,  # TODO
                is_append=node.list_append,
            )
        else:
            yield from chunks

    def regex(self, node: RegexNode, **kwargs) -> Iterator[OutputAttr]:
        kwargs = self._process_kwargs(**kwargs)
        if node.regex is not None and self.ep_type not in ["hosted_vllm"]:
            raise ValueError(f"Regex is not yet supported for ep {self.ep_type}")

        if self.ep_type == "hosted_vllm":
            return self._regex_vllm(node, **kwargs)

        # We're in unconstrained mode now.
        return self._run(**kwargs)

    def _regex_vllm(self, node: RegexNode, **kwargs):
        """Run the regex node using vLLM."""
        if "extra_body" not in kwargs:
            kwargs["extra_body"] = {}

        kwargs["extra_body"].update(dict(guided_decoding_backend="guidance", guided_regex=node.regex))

        buffer: str = ""
        for attr in self._run(**kwargs):
            if isinstance(attr, TextOutput):
                buffer += attr.value
            yield attr

    def json(self, node: JsonNode, **kwargs) -> Iterator[OutputAttr]:
        kwargs = self._process_kwargs(**kwargs)
        if (
            self.ep_type in ["openai"]
            and (self.model in ["gpt-3.5-turbo"] or self.model.startswith("gpt-4-"))
            and node.schema is not None
        ):
            raise ValueError(f"json_schema is not supported for ep {self.ep_type}/{self.model}")

        if self.ep_type in ["azure_ai"]:
            raise ValueError(f"json_object/json_schema are not supported for ep {self.ep_type}")

        if node.schema is None:
            response_format = {"type": "json_object"}
        else:
            # set additionalProperties to False but allow it to be overridden
            node.schema["additionalProperties"] = node.schema.get("additionalProperties", False)
            response_format = {
                "type": "json_schema",
                "json_schema": {
                    "name": "json_schema",
                    "schema": node.schema,
                    "strict": True,
                },
            }

        return self._run(
            response_format=response_format,
            **kwargs,
        )

    def grammar(self, node: GrammarNode, **kwargs) -> Iterator[OutputAttr]:
        kwargs = self._process_kwargs(**kwargs)
        if self.ep_type == "hosted_vllm":
            return self._grammar_vllm(node, **kwargs)

        raise ValueError(f"Grammar is not yet supported for ep {self.ep_type}")

    def _grammar_vllm(self, node: GrammarNode, **kwargs) -> Iterator[OutputAttr]:
        """Run the grammar node using vLLM."""
        if "extra_body" not in kwargs:
            kwargs["extra_body"] = {}

        kwargs["extra_body"].update(dict(guided_decoding_backend="guidance", guided_grammar=node.ll_grammar()))

        buffer: str = ""
        for attr in self._run(**kwargs):
            if isinstance(attr, TextOutput):
                buffer += attr.value
            yield attr
        matches = node.match(
            buffer,
            raise_exceptions=False,
            # Turn of max_tokens since we don't have access to the tokenizer
            enforce_max_tokens=False,
        )
        if matches is None:
            # TODO: should probably raise...
            # raise ValueError("vLLM failed to constrain the grammar")
            pass
        else:
            for name, value in matches.captures.items():
                log_probs = matches.log_probs[name]
                if isinstance(value, list):
                    assert isinstance(log_probs, list)
                    assert len(value) == len(log_probs)
                    for v, l in zip(value, log_probs):
                        yield self.state.apply_capture(name=name, value=v, log_prob=l, is_append=True)
                else:
                    yield self.state.apply_capture(name=name, value=value, log_prob=log_probs, is_append=False)

    def _process_kwargs(self, **kwargs):
<<<<<<< HEAD
        sampling_params = kwargs.pop("sampling_params", None)
        if sampling_params is None:
            return kwargs
        
        kwargs["top_p"] = sampling_params.pop("top_p", None)
        kwargs["top_k"] = sampling_params.pop("top_k", None)
            
=======
        if "top_k" not in kwargs and "top_k" in self.default_sampling_params:
            kwargs["top_k"] = self.default_sampling_params["top_k"]

>>>>>>> dd6f0ddb
        return kwargs


class LiteLLM(Model):
<<<<<<< HEAD
    def __init__(self, model_description: dict, sampling_params: Optional[SamplingParams] = None, echo: bool = True, **kwargs):
        interpreter = LiteLLMInterpreter(model_description=model_description, **kwargs)
=======
    def __init__(
        self,
        model_description: dict,
        default_sampling_params: Optional[SamplingParams] = None,
        echo: bool = True,
        **kwargs,
    ):
        interpreter = LiteLLMInterpreter(
            model_description=model_description, default_sampling_params=default_sampling_params, **kwargs
        )
>>>>>>> dd6f0ddb
        super().__init__(
            interpreter=interpreter,
            sampling_params=sampling_params,
            echo=echo,
        )<|MERGE_RESOLUTION|>--- conflicted
+++ resolved
@@ -80,13 +80,7 @@
         # Otherwise, generation will fail for some endpoints.
         self.log_probs = False
 
-<<<<<<< HEAD
         super().__init__(model=self.model, client=self.client, **kwargs)
-=======
-        super().__init__(
-            model=self.model, client=self.client, default_sampling_params=default_sampling_params, **kwargs
-        )
->>>>>>> dd6f0ddb
 
     def _check_model(self, model_desc: dict) -> str:
         """Check if the model description is valid."""
@@ -236,7 +230,6 @@
                     yield self.state.apply_capture(name=name, value=value, log_prob=log_probs, is_append=False)
 
     def _process_kwargs(self, **kwargs):
-<<<<<<< HEAD
         sampling_params = kwargs.pop("sampling_params", None)
         if sampling_params is None:
             return kwargs
@@ -244,30 +237,12 @@
         kwargs["top_p"] = sampling_params.pop("top_p", None)
         kwargs["top_k"] = sampling_params.pop("top_k", None)
             
-=======
-        if "top_k" not in kwargs and "top_k" in self.default_sampling_params:
-            kwargs["top_k"] = self.default_sampling_params["top_k"]
-
->>>>>>> dd6f0ddb
         return kwargs
 
 
 class LiteLLM(Model):
-<<<<<<< HEAD
     def __init__(self, model_description: dict, sampling_params: Optional[SamplingParams] = None, echo: bool = True, **kwargs):
         interpreter = LiteLLMInterpreter(model_description=model_description, **kwargs)
-=======
-    def __init__(
-        self,
-        model_description: dict,
-        default_sampling_params: Optional[SamplingParams] = None,
-        echo: bool = True,
-        **kwargs,
-    ):
-        interpreter = LiteLLMInterpreter(
-            model_description=model_description, default_sampling_params=default_sampling_params, **kwargs
-        )
->>>>>>> dd6f0ddb
         super().__init__(
             interpreter=interpreter,
             sampling_params=sampling_params,

--- conflicted
+++ resolved
@@ -24,13 +24,7 @@
             )
 
         client = openai.OpenAI(base_url=base_url, api_key=api_key, **kwargs)
-<<<<<<< HEAD
         super().__init__(model=model, client=OpenAIClientWrapper(client), **kwargs)
-=======
-        super().__init__(
-            model=model, client=OpenAIClientWrapper(client), default_sampling_params=default_sampling_params, **kwargs
-        )
->>>>>>> dd6f0ddb
 
     def grammar(self, node: GrammarNode, **kwargs) -> Iterator[OutputAttr]:
         buffer: str = ""
@@ -70,7 +64,6 @@
     def _process_kwargs(self, **kwargs):
         if "extra_body" not in kwargs:
             kwargs["extra_body"] = {}
-<<<<<<< HEAD
             
         sampling_params = kwargs.pop("sampling_params", None)
         if sampling_params is None:
@@ -78,9 +71,6 @@
         
         kwargs["top_p"] = sampling_params.pop("top_p", None)
         
-=======
-
->>>>>>> dd6f0ddb
         # top_k must be put in extra_body
         top_k = sampling_params.pop("top_k", None)
         if top_k is not None:
@@ -90,13 +80,7 @@
 
 
 class VLLMModel(Model):
-<<<<<<< HEAD
     def __init__(self, model: str, sampling_params: Optional[SamplingParams] = None, echo: bool = True, **kwargs):
-=======
-    def __init__(
-        self, model: str, default_sampling_params: Optional[SamplingParams] = None, echo: bool = True, **kwargs
-    ):
->>>>>>> dd6f0ddb
         super().__init__(
             interpreter=VLLMInterpreter(model=model,**kwargs),
             sampling_params=sampling_params,

import operator
import os
import re
import textwrap
import warnings
from itertools import takewhile
from typing import TYPE_CHECKING, Optional, Union, cast

import numpy as np

from guidance._schema import SamplingParams

from ..chat import ChatTemplate
from ._base import Model
from ._engine import Engine, EngineInterpreter, Llama3VisionInterpreter, LogitsOutput, Phi3VisionInterpreter, Tokenizer
from ._engine._tokenizer import TokenizerWrappable

try:
    import torch
except ModuleNotFoundError:
    pass

try:
    import transformers as transformers_package

    has_transformers = True
except ModuleNotFoundError:
    has_transformers = False
else:
    import llguidance.hf

if TYPE_CHECKING:
    from transformers import PreTrainedModel, PreTrainedTokenizer, PreTrainedTokenizerFast

# Formed by comparing model and tokenizer from_pretrained methods
# transformers/models/auto/auto_factory.py
# transformers/models/auto/tokenization_auto.py
_COMMON_TRANSFORMERS_KWARGS = [
    "cache_dir",
    "force_download",
    "proxies",
    "resume_download",
    "revision",
    "subfolder",
    "trust_remote_code",
]


class ByteDecoderError(Exception):
    pass


class ByteTokensError(Exception):
    pass


class TransformersTokenizer(Tokenizer):
    def __init__(
        self,
        hf_tokenizer: Union["PreTrainedTokenizer", "PreTrainedTokenizerFast"],
        chat_template: Union[str, ChatTemplate, None] = None,
    ):
        self._orig_tokenizer = hf_tokenizer

        if isinstance(hf_tokenizer, transformers_package.PreTrainedTokenizerFast):
            ll_tokenizer = llguidance.hf.from_tokenizer(
                hf_tokenizer=hf_tokenizer,
            )
            vocab_size = hf_tokenizer.backend_tokenizer.get_vocab_size(with_added_tokens=True)
        else:
            byte_tokens = self._byte_tokens(hf_tokenizer)
            vocab_size = len(byte_tokens)
            ll_tokenizer = TokenizerWrappable(
                eos_token_id=hf_tokenizer.eos_token_id,  # type: ignore[attr-defined]
                bos_token_id=getattr(hf_tokenizer, "bos_token_id", None),
                tokens=byte_tokens,
                special_token_ids=[
                    token_id for (token_id, token) in hf_tokenizer.added_tokens_decoder.items() if token.special
                ],
                encode_callable=hf_tokenizer.encode,
            ).as_ll_tokenizer()

        # Get chat template from the tokenizer if not provided
        if chat_template is None and isinstance(hf_tokenizer.chat_template, str):
            chat_template = hf_tokenizer.chat_template

        super().__init__(
            ll_tokenizer=ll_tokenizer,
            chat_template=chat_template,
            bos_token_id=getattr(hf_tokenizer, "bos_token_id", None),
        )
        self._vocab_size = vocab_size

    @classmethod
    def from_pretrained(
        cls,
        pretrained_model_name_or_path: str,
        chat_template: Union[str, ChatTemplate, None] = None,
        use_fast=True,
        **kwargs,
    ) -> "TransformersTokenizer":
        tokenizer = transformers_package.AutoTokenizer.from_pretrained(
            pretrained_model_name_or_path, use_fast=use_fast, **kwargs
        )
        return cls(
            hf_tokenizer=tokenizer,
            chat_template=chat_template,
        )

    def recode(self, tokens: list[int]) -> list[int]:
        # the encode/decode cycle might not work if we have partial unicode strings
        used_tokens = len(tokens)
        for _ in range(3):
            try:
                first_decode = self.decode(tokens).decode("utf8")
            except UnicodeDecodeError:
                if used_tokens == 0:
                    break
                else:
                    used_tokens -= 1

        new_ids = list(self.encode(first_decode.encode("utf-8")))
        if used_tokens < len(tokens):
            new_ids += tokens[used_tokens:]

        # HACK: check for a bug in the HuggingFace tokenizer
        # (that will just add extra spaces during an encode-decode cycle)
        second_decode = self._orig_tokenizer.decode(new_ids)
        if (
            second_decode != first_decode
            and len(second_decode) == len(first_decode) + 1
            and second_decode.startswith("<s>  ")
        ):
            new_ids = new_ids[0:1] + new_ids[2:]

        return new_ids

    @classmethod
    def _byte_tokens(
        cls,
        transformers_tokenizer: Union[
            "PreTrainedTokenizer",
            "PreTrainedTokenizerFast",
        ],
    ) -> list[bytes]:
        if hasattr(transformers_tokenizer, "byte_decoder"):
            try:
                cls._check_byte_decoder(transformers_tokenizer.byte_decoder, transformers_tokenizer)
            except ByteDecoderError as e:
                warnings.warn(f"Tokenizer has a byte_decoder, but it can't be used to construct byte_tokens: {e}")
                pass
            else:
                return cls._byte_tokens_from_byte_decoder(transformers_tokenizer.byte_decoder, transformers_tokenizer)

        if hasattr(transformers_tokenizer, "sp_model"):
            return cls._byte_tokens_from_sp_model(transformers_tokenizer)

        try:
            return cls._byte_tokens_by_encoding_token_strings(transformers_tokenizer)
        except ValueError as e:
            warnings.warn(f"Could not build_byte tokens from the tokenizer by encoding token strings: {e}")
            pass

        fallback_byte_decoder = cls._fallback_byte_decoder()
        try:
            cls._check_byte_decoder(fallback_byte_decoder, transformers_tokenizer)
        except ByteDecoderError as e:
            # Should be the only exception that is raised in _byte_tokens
            raise ByteTokensError(
                "Could not build byte tokens from the tokenizer, and falling back to a standard gpt2 byte_decoder failed"
            ) from e
        return cls._byte_tokens_from_byte_decoder(fallback_byte_decoder, transformers_tokenizer)

    @classmethod
    def _byte_tokens_from_byte_decoder(
        cls,
        byte_decoder: dict[str, int],
        transformers_tokenizer: Union[
            "PreTrainedTokenizer",
            "PreTrainedTokenizerFast",
        ],
    ) -> list[bytes]:
        byte_tokens = [b""] * len(transformers_tokenizer)
        for i in range(len(transformers_tokenizer)):
            byte_coded = bytes([byte_decoder[c] for c in transformers_tokenizer.convert_ids_to_tokens(i)])
            byte_tokens[i] = byte_coded
        return byte_tokens

    @classmethod
    def _byte_tokens_from_sp_model(
        cls,
        transformers_tokenizer: Union[
            "PreTrainedTokenizer",
            "PreTrainedTokenizerFast",
        ],
    ) -> list[bytes]:
        byte_tokens = [b""] * len(transformers_tokenizer)
        special_tokens_map = {id: token for token, id in transformers_tokenizer.get_added_vocab().items()}
        space_prefix = "▁".encode()
        for i in range(len(transformers_tokenizer)):
            if i in special_tokens_map:
                byte_coded = special_tokens_map[i].encode()
            else:
                byte_coded = re.sub(
                    rb"<0x(..)>",
                    lambda x: bytes.fromhex(x[1].decode()),
                    transformers_tokenizer.sp_model.id_to_piece(i).encode(),
                )
            byte_tokens[i] = byte_coded.replace(space_prefix, b" ")
        return byte_tokens

    @classmethod
    def _byte_tokens_by_encoding_token_strings(
        cls,
        transformers_tokenizer: Union[
            "PreTrainedTokenizer",
            "PreTrainedTokenizerFast",
        ],
    ) -> list[bytes]:
        byte_tokens = [b""] * len(transformers_tokenizer)
        special_tokens_map = {id: token for token, id in transformers_tokenizer.get_added_vocab().items()}
        byte_encoder = cls._bytes_to_unicode()
        byte_decoder = {v: k for k, v in byte_encoder.items()}

        for i in range(len(transformers_tokenizer)):
            if i in special_tokens_map:
                byte_coded = special_tokens_map[i].encode()
            else:
                token = transformers_tokenizer.convert_ids_to_tokens(i)
                if isinstance(token, bytes):
                    byte_coded = token
                elif isinstance(token, str):
                    if hasattr(transformers_tokenizer, "convert_tokens_to_string"):
                        token_str = transformers_tokenizer.convert_tokens_to_string([token])
                        encoded_str = transformers_tokenizer.encode(token_str)
                        if len(encoded_str) != 1:
                            raise ValueError(f"Round-trip encoding of tokens [{token}] failed! Got {encoded_str}")
                        roundtrip_id = encoded_str[0]
                        if roundtrip_id == i:
                            byte_coded = token_str.encode()
                        else:
                            byte_coded = bytes([byte_decoder[c] for c in token])
                    else:
                        byte_coded = token.encode()
                else:
                    raise ValueError(f"Unexpected token type: {type(token)}")
            byte_tokens[i] = byte_coded
        return byte_tokens

    @classmethod
    def _fallback_byte_decoder(cls) -> dict[str, int]:
        byte_decoder = transformers_package.AutoTokenizer.from_pretrained(
            "gpt2", use_fast=False
        ).byte_decoder  # fall back to gpt2 mapping

        # some special tokens may not have their whitespace encoded...
        byte_decoder[" "] = 32
        byte_decoder["\n"] = 10
        byte_decoder["\r"] = 13
        byte_decoder["\t"] = 9
        byte_decoder["▁"] = 32

        return byte_decoder

    @classmethod
    def _check_byte_decoder(
        cls,
        byte_decoder: dict[str, int],
        transformers_tokenizer: Union[
            "PreTrainedTokenizer",
            "PreTrainedTokenizerFast",
        ],
    ) -> None:
        def check_byte_decoder_has_all_bytes() -> None:
            # This is here because some tokenizers are bad and don't have all the bytes (I'm looking at you, microsoft/phi2)
            all_bytes = set()
            for x in transformers_tokenizer.get_vocab().keys():
                for y in x:
                    all_bytes.add(y)
            if not set(byte_decoder.keys()) >= all_bytes:
                raise ByteDecoderError(f"Byte decoder is missing bytes: {all_bytes - set(byte_decoder.keys())}")

        def check_byte_decoder_complex_round_trip() -> None:
            # run a quick spot check to verify we can rebuild complex multi-token unicode symbols
            s = "’•¶∂ƒ˙∆£Ħ爨ൠᅘ∰፨"
            reconstructed = b""
            try:
                input_ids = transformers_tokenizer(s)["input_ids"]
                for i in input_ids:
                    nxt_bytes = []
                    token_str = transformers_tokenizer.convert_ids_to_tokens(i)
                    for c in token_str:
                        nxt_bytes.append(byte_decoder[c])
                    reconstructed += bytes(nxt_bytes)
                # Check if the tokenizer has a bos_token attribute, and if it does, check
                # if it's at the start of the reconstructed bytes
                # Some tokenizers add this automatically as part of the call function, so
                # we need to remove it to compare
                if (
                    hasattr(transformers_tokenizer, "bos_token")
                    and transformers_tokenizer.bos_token
                    and reconstructed.startswith(transformers_tokenizer.bos_token.encode())
                ):
                    reconstructed = reconstructed[len(transformers_tokenizer.bos_token) :]
            # TODO: can we narrow this exception?
            except Exception as e:
                msg = textwrap.dedent(
                    f"""
                    The tokenizer being used is unable to convert a special character in {s}.
                    For models with sentencepiece based tokenizers (e.g. llama, phi-3-mini),
                    installing sentencepiece often fixes this issue (pip install sentencepiece).
                    """
                )
                raise ByteDecoderError(msg) from e
            if reconstructed.decode() != s:
                raise ByteDecoderError(
                    f"Failed to reconstruct the string {s} from the tokenizer's byte_decoder: {reconstructed.decode()!r} != {s!r}"
                )

        check_byte_decoder_has_all_bytes()
        check_byte_decoder_complex_round_trip()

    @classmethod
    def _bytes_to_unicode(cls):
        bs = (
            list(range(ord("!"), ord("~") + 1))
            + list(range(ord("¡"), ord("¬") + 1))
            + list(range(ord("®"), ord("ÿ") + 1))
        )
        cs = bs[:]
        n = 0
        for b in range(256):
            if b not in bs:
                bs.append(b)
                cs.append(256 + n)
                n += 1
        cs = [chr(n) for n in cs]
        return dict(zip(bs, cs))


class TransformersEngine(Engine):
    def __init__(
        self,
        model: Union[str, "PreTrainedModel"],
        tokenizer: Union[
            "PreTrainedTokenizer",
            "PreTrainedTokenizerFast",
            None,
        ],
        compute_log_probs: bool,
        chat_template=None,
        enable_backtrack=True,
        enable_ff_tokens=True,
        enable_monitoring=True,
        **kwargs,
    ):
        # fill in default model value
        if model is None:
            model = os.environ.get("TRANSFORMERS_MODEL", None)
        if model is None:
            try:
                with open(os.path.expanduser("~/.transformers_model"), "r") as file:
                    model = file.read().replace("\n", "")
            except:
                pass

        self.model_obj = self._model(model, **kwargs)

        if not isinstance(model, str):
            try:
                self.model = self.model_obj.config._name_or_path
            except AttributeError:
                self.model = self.model_obj.__class__.__name__
        else:
            self.model = model
        self.device = self.model_obj.device  # otherwise note the current device

        self._past_key_values: Union[
            transformers_package.Cache,
            tuple[tuple[torch.Tensor, ...], tuple[torch.Tensor, ...]],
            None,
        ] = None
        self._cached_logits = None
        self._cached_token_ids: list[int] = []

        # Set attr for malformed tokenizer hack.
        # If more models start doing this, generalize into a util function.
        if hasattr(self.model_obj.config, "model_type"):
            if self.model_obj.config.model_type in ["phi3"]:
                self._disable_retokenize_check = True

        # Automatically fill common args between Transformers
        # model and tokenizer
        passed_common_kwargs = {}
        for arg_name in _COMMON_TRANSFORMERS_KWARGS:
            if arg_name in kwargs:
                passed_common_kwargs[arg_name] = kwargs[arg_name]

        # Create the tokenizer
        if tokenizer is None:
            if isinstance(model, str):
                # Note: prioritize the fast tokenizer if available
                tokenizer = cast(
                    Union["PreTrainedTokenizer", "PreTrainedTokenizerFast"],
                    transformers_package.AutoTokenizer.from_pretrained(
                        pretrained_model_name_or_path=model, use_fast=True, **kwargs
                    ),
                )
            else:
                raise ValueError("If no tokenizer is provided, a model name must be provided to load the tokenizer.")
        my_tokenizer = TransformersTokenizer(
            hf_tokenizer=tokenizer,
            chat_template=chat_template,
        )
        self._orig_tokenizer = tokenizer

        super().__init__(
            tokenizer=my_tokenizer,
            compute_log_probs=compute_log_probs,
            enable_backtrack=enable_backtrack,
            enable_ff_tokens=enable_ff_tokens,
            enable_monitoring=enable_monitoring,
            **kwargs,
        )

    def _model(self, model, **kwargs) -> "PreTrainedModel":
        # intantiate the model if needed
        if isinstance(model, str):
            # make sure transformers is installed
            if not has_transformers:
                raise Exception(
                    "Please install transformers with `pip install transformers` in order to use guidance.models.Transformers!"
                )
            model = transformers_package.AutoModelForCausalLM.from_pretrained(model, **kwargs)
        return model

    def get_logits(self, token_ids: list[int], include_all_uncached_tokens: bool = False) -> LogitsOutput:
        """Computes the logits for the given token state.

        This overrides a method from the LocalEngine class that is used to get
        inference results from the model.
        """

        if len(token_ids) == 0:
            raise ValueError("token_ids must contain some tokens.")

        # make sure we don't run off the end of the model's context
        if len(token_ids) >= getattr(self.model_obj.config, "max_position_embeddings", 1e10):
            raise Exception(
                f"Attempted to run a transformers model past its maximum context window size of {self.model_obj.config.max_position_embeddings}!"
            )

        # check what we have already cached
        num_cached = sum(takewhile(operator.truth, map(operator.eq, token_ids, self._cached_token_ids)))
        if num_cached == len(token_ids):
            if num_cached == len(self._cached_token_ids):
                # last token input is the same as the last cached token, so return the last cached logits
                return {
                    "logits": self._cached_logits,
                    "n_tokens": len(token_ids),
                    "n_cached": num_cached,
                }
            # we need to pass at least one new token
            num_cached = num_cached - 1

        # check how many tokens are in the kv cache and what the max size of the cache is
        past_key_values = self._past_key_values
        max_cache_shape = None
        if past_key_values is None:
            past_length = 0
        elif isinstance(past_key_values, tuple):
            past_length = past_key_values[0][0].size(-2)
        elif isinstance(past_key_values, transformers_package.Cache):
            # TODO: use model's `cache_position` once available, as this may be deprecated in a future version
            # https://github.com/huggingface/transformers/blob/70b07d97cf2c5f61fff55700b65528a1b6845cd2/src/transformers/cache_utils.py#L64
            past_length = past_key_values.get_seq_length()
            try:
                max_cache_shape = past_key_values.get_max_cache_shape()
            except AttributeError:
                # `get_max_length` is deprecated in favor of `get_max_cache_shape`
                # as of transformers v4.48, but we use here for backwards compatibility
                max_cache_shape = past_key_values.get_max_length()
        else:
            raise TypeError(f"Unknown type of past_key_values: {type(past_key_values)}")

        # If the cache is too small, we need to resize it or make a new one.
        if max_cache_shape is not None and len(token_ids) > max_cache_shape:
            # TODO: this seems to get set to the length of the first sequence we pass for models using
            # StaticCache or HybridCache. We need to initialize our own cache with a large enough size
            # if we want to continue generation with the same cache.
            if isinstance(
                past_key_values,
                (transformers_package.StaticCache, transformers_package.HybridCache),
            ):
                # The __init__ API isn't consistent between different cache types, but there seems to be consistency
                # between these two types, so we can use the same logic for both.
                warnings.warn("Cache is too small. Re-initializing cache with larger size.")
                cache_type = type(past_key_values)
                config = self.model_obj.config
                device = self.model_obj.device
                hf_device_map = getattr(self.model_obj, "hf_device_map", {})
                # hf_device_map is not always a complete mapping of layers to devices...
                layer_device_map = {k: hf_device_map.get(k, device) for k in range(config.num_hidden_layers)}
                self._past_key_values = cache_type(
                    config=config,
                    max_batch_size=past_key_values.max_batch_size,
                    # Double the cache size to be safe
                    max_cache_len=len(token_ids) * 2,
                    dtype=past_key_values._dtype,
                    layer_device_map=layer_device_map,
                )
            else:
                warnings.warn(
                    f"Cache is too small. Resetting cache (no method implemented to resize cache for type {type(past_key_values)})."
                )
                self._past_key_values = None
            past_length = 0

        # clear obsolete parts of kv cache
        if past_length > num_cached:
            if isinstance(past_key_values, tuple):
                self._past_key_values = tuple(tuple(p[..., :num_cached, :] for p in v) for v in past_key_values)
            else:
                if hasattr(past_key_values, "crop"):
                    self._past_key_values.crop(num_cached)
                else:
                    warnings.warn(
                        f"Cropping unsupported for cache type: {type(self._past_key_values)}. Resetting cache."
                    )
                    if hasattr(self._past_key_values, "reset"):
                        # Use built-in reset method if available to avoid constructing/allocating a new cache
                        self._past_key_values.reset()
                    else:
                        self._past_key_values = None
                    # Our cache is no longer valid
                    num_cached = 0
            past_length = num_cached
        elif past_length < num_cached:
            # Should never happen, but just in case -- we're not using all of the cached tokens
            # (because they're not really in the kv cache somehow)
            num_cached = past_length

        # eval the model
        assert past_length <= len(token_ids)
        new_token_ids = token_ids[past_length:]
        assert len(new_token_ids) > 0
        logits_for_each_batch: list[np.ndarray] = []
        with torch.no_grad():
            # Not all models support batched tokens for some reason
            try:
                model_out = self.model_obj(
                    input_ids=torch.tensor(new_token_ids).unsqueeze(0).to(self.device),
                    past_key_values=self._past_key_values,
                    use_cache=True,
                    position_ids=torch.arange(past_length, past_length + len(new_token_ids))
                    .unsqueeze(0)
                    .to(self.device),
                    attention_mask=torch.ones(1, past_length + len(new_token_ids)).to(self.device),
                    return_dict=True,
                    output_attentions=False,
                    output_hidden_states=False,
                )
                # Need to add special truncating logic here for weird models that have a different output size than tokenizer vocab
                logits_for_each_batch.append(model_out.logits[0, :, : self.tokenizer._vocab_size].float().cpu().numpy())
            except AssertionError:
                for i, new_token_id in enumerate(new_token_ids):
                    input_ids = torch.tensor([new_token_id]).unsqueeze(0).to(self.device)

                    model_out = self.model_obj(
                        input_ids=input_ids,
                        past_key_values=self._past_key_values,
                        use_cache=True,
                        position_ids=torch.arange(past_length, past_length + 1).unsqueeze(0).to(self.device),
                        attention_mask=torch.ones(1, past_length + 1).to(self.device),
                        return_dict=True,
                        output_attentions=False,
                        output_hidden_states=False,
                    )

                    self._past_key_values = model_out.past_key_values
                    past_length += 1

                    # Need to add special truncating logic here for weird models that have a different output size than tokenizer vocab
                    logits_for_each_batch.append(
                        model_out.logits[0, :, : self.tokenizer._vocab_size].float().cpu().numpy()
                    )

        # save the results
        self._past_key_values = model_out.past_key_values
        self._cached_token_ids = token_ids.copy()
        self._cached_logits = logits_for_each_batch[-1][[-1], :]

        if include_all_uncached_tokens:
            logits = np.concatenate(logits_for_each_batch, axis=0)
            assert logits.shape[0] == len(token_ids) - num_cached
        else:
            logits = self._cached_logits
        return {
            "logits": logits,
            "n_tokens": len(token_ids),
            "n_cached": num_cached,
        }


class Transformers(Model):
    def __init__(
        self,
        model: Union[str, "PreTrainedModel"],
        tokenizer: Union[
            "PreTrainedTokenizer",
            "PreTrainedTokenizerFast",
            None,
        ] = None,
        interpreter_cls: Optional[type[EngineInterpreter]] = None,
        echo=True,
        compute_log_probs=False,
        chat_template=None,
        enable_backtrack=True,
        enable_ff_tokens=True,
        enable_monitoring=True,
        sampling_params: Optional[SamplingParams] = None,
        **kwargs,
    ):
        """Build a new Transformers model object that represents a model in a given state."""
        if interpreter_cls is None and isinstance(model, str):
            if re.search("Llama-3.*-Vision", model):
                interpreter_cls = Llama3VisionInterpreter
            elif re.search("Phi-3-vision", model):
                interpreter_cls = Phi3VisionInterpreter
        if interpreter_cls is None:
            interpreter_cls = EngineInterpreter

        client = interpreter_cls(
            TransformersEngine(
                model,
                tokenizer,
                compute_log_probs,
                chat_template=chat_template,
                enable_backtrack=enable_backtrack,
                enable_ff_tokens=enable_ff_tokens,
                enable_monitoring=enable_monitoring,
                **kwargs,
<<<<<<< HEAD
            )
=======
            ),
            default_sampling_params=default_sampling_params,
>>>>>>> dd6f0ddb
        )
        super().__init__(
            interpreter=client,
            sampling_params=sampling_params,
            echo=echo,
        )<|MERGE_RESOLUTION|>--- conflicted
+++ resolved
@@ -640,12 +640,7 @@
                 enable_ff_tokens=enable_ff_tokens,
                 enable_monitoring=enable_monitoring,
                 **kwargs,
-<<<<<<< HEAD
             )
-=======
-            ),
-            default_sampling_params=default_sampling_params,
->>>>>>> dd6f0ddb
         )
         super().__init__(
             interpreter=client,

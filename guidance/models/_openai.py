--- conflicted
+++ resolved
@@ -17,12 +17,7 @@
 class OpenAIInterpreter(OpenAIRuleMixin, OpenAIJSONMixin, OpenAIRegexMixin, BaseOpenAIInterpreter):
     def __init__(
         self,
-<<<<<<< HEAD
         model: str,        
-=======
-        model: str,
-        default_sampling_params: Optional[SamplingParams],
->>>>>>> dd6f0ddb
         api_key: Optional[str] = None,
         **kwargs,
     ):
@@ -34,26 +29,15 @@
             )
 
         client = openai.OpenAI(api_key=api_key, **kwargs)
-<<<<<<< HEAD
         super().__init__(model=model, client=OpenAIClientWrapper(client))
-=======
-        super().__init__(
-            model=model, client=OpenAIClientWrapper(client), default_sampling_params=default_sampling_params
-        )
->>>>>>> dd6f0ddb
 
 
 class OpenAI(Model):
     def __init__(
         self,
         model: str,
-<<<<<<< HEAD
         sampling_params: Optional[SamplingParams] = None,
         echo: bool = True,        
-=======
-        default_sampling_params: Optional[SamplingParams] = None,
-        echo: bool = True,
->>>>>>> dd6f0ddb
         *,
         api_key: Optional[str] = None,
         **kwargs,
@@ -81,13 +65,4 @@
         else:
             interpreter_cls = OpenAIInterpreter
 
-<<<<<<< HEAD
-        super().__init__(interpreter=interpreter_cls(model, api_key=api_key, **kwargs), sampling_params=sampling_params, echo=echo)
-=======
-        super().__init__(
-            interpreter=interpreter_cls(
-                model, api_key=api_key, default_sampling_params=default_sampling_params, **kwargs
-            ),
-            echo=echo,
-        )
->>>>>>> dd6f0ddb
+        super().__init__(interpreter=interpreter_cls(model, api_key=api_key, **kwargs), sampling_params=sampling_params, echo=echo)
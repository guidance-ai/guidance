--- conflicted
+++ resolved
@@ -4,10 +4,7 @@
 from ._base import Model
 from ._openai_base import (
     BaseOpenAIInterpreter,
-<<<<<<< HEAD
-=======
     OpenAIClientWrapper,
->>>>>>> ed7a17fb
     OpenAIAudioMixin,
     OpenAIImageMixin,
     OpenAIJSONMixin,

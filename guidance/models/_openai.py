from typing import Optional
<<<<<<< HEAD
=======


>>>>>>> 92832eb2
from ._base import Model
from ._openai_base import (
    BaseOpenAIInterpreter,
<<<<<<< HEAD
    OpenAIImageMixin,
=======
    Message,
>>>>>>> 92832eb2
    OpenAIAudioMixin,
    OpenAIImageMixin,
    OpenAIJSONMixin,
    OpenAIRegexMixin,
    OpenAIRuleMixin,
)


class OpenAIInterpreter(OpenAIRuleMixin, OpenAIJSONMixin, OpenAIRegexMixin, BaseOpenAIInterpreter):
    def __init__(
        self,
        model: str,
        api_key: Optional[str] = None,
        **kwargs,
    ):
        try:
            import openai
        except ImportError:
            raise Exception(
                "Please install the openai package version >= 1 using `pip install openai -U` in order to use guidance.models.OpenAI!"
            )
        client = openai.OpenAI(api_key=api_key, **kwargs)
        super().__init__(model=model, client=client)


class OpenAI(Model):
    def __init__(
        self,
        model: str,
        echo: bool = True,
        *,
        api_key: Optional[str] = None,
        **kwargs,
    ):
        """Build a new OpenAI model object that represents a model in a given state.

        Parameters
        ----------
        model : str
            The name of the OpenAI model to use (e.g. gpt-4o-mini).
        echo : bool
            If true the final result of creating this model state will be displayed (as HTML in a notebook).
        api_key : None or str
            The OpenAI API key to use for remote requests, passed directly to the `openai.OpenAI` constructor.

        **kwargs :
            All extra keyword arguments are passed directly to the `openai.OpenAI` constructor. Commonly used argument
            names include `base_url` and `organization`
        """

        if "audio-preview" in model:
            interpreter_cls = type(
                "OpenAIAudioInterpreter", (OpenAIAudioMixin, OpenAIInterpreter), {}
            )
        elif model.startswith("gpt-4o") or model.startswith("o1"):
            interpreter_cls = type(
                "OpenAIImageInterpreter", (OpenAIImageMixin, OpenAIInterpreter), {}
            )
        else:
            interpreter_cls = OpenAIInterpreter

        super().__init__(interpreter=interpreter_cls(model, api_key=api_key, **kwargs), echo=echo)<|MERGE_RESOLUTION|>--- conflicted
+++ resolved
@@ -1,17 +1,7 @@
 from typing import Optional
-<<<<<<< HEAD
-=======
-
-
->>>>>>> 92832eb2
 from ._base import Model
 from ._openai_base import (
     BaseOpenAIInterpreter,
-<<<<<<< HEAD
-    OpenAIImageMixin,
-=======
-    Message,
->>>>>>> 92832eb2
     OpenAIAudioMixin,
     OpenAIImageMixin,
     OpenAIJSONMixin,

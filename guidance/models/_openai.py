--- conflicted
+++ resolved
@@ -1,13 +1,8 @@
 import base64
 import wave
 from io import BytesIO
-<<<<<<< HEAD
-from typing import TYPE_CHECKING, Iterator, Literal, Optional, Union, Callable
-from copy import deepcopy
-=======
 from copy import deepcopy
 from typing import TYPE_CHECKING, Iterator, Literal, Optional, Union
->>>>>>> 12430540
 
 from pydantic import BaseModel, Discriminator, Field, TypeAdapter
 from typing_extensions import Annotated, assert_never
@@ -354,19 +349,11 @@
         memo[id(self)] = result
         for k, v in self.__dict__.items():
             if k == "client":
-<<<<<<< HEAD
-                # Don't copy the engine
-=======
                 # Don't copy the client
->>>>>>> 12430540
                 setattr(result, k, v)
             else:
                 setattr(result, k, deepcopy(v, memo))
         return result
-<<<<<<< HEAD
-=======
-
->>>>>>> 12430540
 
 class OpenAIImageInterpreter(OpenAIInterpreter):
     def image_blob(self, node: ImageBlob, **kwargs) -> Iterator[OutputAttr]:

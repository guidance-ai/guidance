--- conflicted
+++ resolved
@@ -1,223 +1,11 @@
-<<<<<<< HEAD
-import base64
-import json
-import wave
-from io import BytesIO
-from typing import TYPE_CHECKING, Iterator, Literal, Optional, Union
-=======
-from typing import TYPE_CHECKING, Callable, Iterator, Optional, Union
-
-from pydantic import TypeAdapter
->>>>>>> 11bbbc97
-
-
-from .._ast import (
-    JsonNode,
-    RuleNode,
-    ToolCallNode,
-    ToolDefinition,
-)
-<<<<<<< HEAD
-from .._utils import bytes_from
-from ..trace import ImageOutput, OutputAttr, TextOutput
-from ..trace._trace import AudioOutput
-from ._base import Client, Model, State
-
-if TYPE_CHECKING:
-    from openai.types.chat import ChatCompletionChunk
-
-
-def get_role_start(role: str) -> str:
-    # ChatML is as good as anything
-    return "<|im_start|>" + role + "\n"
-
-
-def get_role_end(role: str) -> str:
-    # ChatML is as good as anything
-    return "\n<|im_end|>\n"
-
-
-class AssistantAudio(BaseModel):
-    id: str
-    expires_at: int = Field(exclude=True)
-    data: str = Field(exclude=True)
-    transcript: str = Field(exclude=True)
-
-
-class AssistantAudioMessage(BaseModel):
-    role: Literal["assistant"] = "assistant"
-    audio: AssistantAudio
-
-
-class TextContent(BaseModel):
-    type: Literal["text"] = "text"
-    text: str
-
-
-class InputAudio(BaseModel):
-    data: str
-    format: str
-
-
-class AudioContent(BaseModel):
-    type: Literal["input_audio"] = "input_audio"
-    input_audio: InputAudio
-
-
-class ImageUrlContentInner(BaseModel):
-    url: str
-
-
-class ImageUrlContent(BaseModel):
-    type: Literal["image_url"] = "image_url"
-    image_url: ImageUrlContentInner
-
-
-Content = Annotated[Union[TextContent, AudioContent, ImageUrlContent], Discriminator("type")]
-
-
-class Function(BaseModel):
-    name: str
-    arguments: str
-
-
-class ToolCall(BaseModel):
-    id: str
-    type: Literal["function"] = "function"
-    function: Function
-
-
-class ToolCallMessage(BaseModel):
-    role: Literal["assistant"] = "assistant"
-    tool_calls: list[ToolCall]
-
-
-class ToolCallResult(BaseModel):
-    role: Literal["tool"] = "tool"
-    tool_call_id: str
-    content: str
-
-
-class ContentMessage(BaseModel):
-    role: Literal["system", "user", "assistant"]
-    content: list[Content]
-
-
-Message = Union[ContentMessage, AssistantAudioMessage, ToolCallMessage, ToolCallResult]
-
-
-class OpenAIState(State):
-    def __init__(self) -> None:
-        super().__init__()
-        self.messages: list[Message] = []
-        self.active_message: Optional[Message] = None
-
-    def apply_content(self, content: Content) -> None:
-        if self.active_role is None:
-            raise ValueError("Cannot add content without an active role")
-        if self.active_message is None:
-            self.active_message = ContentMessage(role=self.active_role, content=[content])
-            return
-
-        if not isinstance(self.active_message, ContentMessage):
-            raise ValueError("Cannot add content to a non-content message")
-        if (
-            isinstance(content, TextContent)
-            and len(self.active_message.content) > 0
-            and isinstance(self.active_message.content[-1], TextContent)
-        ):
-            self.active_message.content[-1].text += content.text
-        else:
-            self.active_message.content.append(content)
-
-    def apply_assistant_audio(self, audio: AssistantAudio) -> None:
-        if self.active_role != "assistant":
-            raise ValueError("Cannot add assistant audio without an active assistant role")
-        if self.active_message is not None:
-            raise ValueError("Cannot add assistant audio when there is an active message")
-        self.messages.append(AssistantAudioMessage(audio=audio))
-
-    def apply_tool_calls(self, tool_calls: list[ToolCall]) -> None:
-        if self.active_role != "assistant":
-            raise ValueError("Cannot add tool calls without an active assistant role")
-        if self.active_message is not None:
-            raise ValueError("Cannot add tool calls when there is an active message")
-        self.messages.append(ToolCallMessage(tool_calls=tool_calls))
-
-    def apply_tool_call_result(self, tool_call_result: ToolCallResult) -> None:
-        if self.active_role != "assistant":
-            raise ValueError("Cannot add tool call result without an active assistant role")
-        if self.active_message is not None:
-            raise ValueError("Cannot add tool call result when there is an active message")
-        self.messages.append(tool_call_result)
-
-    def apply_role_start(self, role: str) -> None:
-        if self.active_role is not None:
-            raise ValueError("Cannot start a new role without ending the previous one")
-        if self.active_message is not None:
-            raise ValueError("Cannot start a new role with an active message")
-        self.active_role = role
-
-    def apply_role_end(self, role: str) -> None:
-        if self.active_role != role:
-            raise ValueError(f"Cannot end role {role} when the active role is {self.active_role}")
-        self.active_role = None
-        if self.active_message is not None:
-            self.messages.append(self.active_message)
-            self.active_message = None
-        # Do nothing for empty roles
-
-    def __str__(self) -> str:
-        messages = self.messages
-        if self.active_message is not None:
-            messages = messages + [self.active_message]
-        s = ""
-        for i, message in enumerate(messages):
-            s += get_role_start(message.role)
-            if isinstance(message, AssistantAudioMessage):
-                s += "[AUDIO]"
-            elif isinstance(message, ContentMessage):
-                for content in message.content:
-                    if isinstance(content, TextContent):
-                        s += content.text
-                    elif isinstance(content, ImageUrlContent):
-                        s += "[IMAGE]"  # Arbitrary stringification
-                    elif isinstance(content, AudioContent):
-                        s += "[AUDIO]"  # transcript?
-                    else:
-                        if TYPE_CHECKING:
-                            assert_never(content)
-                        raise TypeError(f"Unknown content type: {content}")
-            elif isinstance(message, ToolCallMessage):
-                # Arbitrarily choosing llama-3 style stringification
-                s += "\n".join(
-                    f"<function={tool_call.function.name}>{tool_call.function.arguments}</function>"
-                    for tool_call in message.tool_calls
-                )
-            elif isinstance(message, ToolCallResult):
-                s += message.content
-            else:
-                if TYPE_CHECKING:
-                    assert_never(message)
-                raise TypeError(f"Unknown message type: {message}")
-            if self.active_message is None or i != len(messages) - 1:
-                # For the sake of consistency, don't add role end for the active message
-                s += get_role_end(message.role)
-        return s
-
-=======
-from ..trace import OutputAttr
+from typing import Optional
 from ._base import Model
 
 from ._openai_base import (
     BaseOpenAIInterpreter,
-    AudioContent,
-    OpenAIState,
-    Message,
     OpenAIImageMixin,
     OpenAIAudioMixin,
 )
->>>>>>> 11bbbc97
 
 
 class OpenAIInterpreter(BaseOpenAIInterpreter):
@@ -233,311 +21,8 @@
             raise Exception(
                 "Please install the openai package version >= 1 using `pip install openai -U` in order to use guidance.models.OpenAI!"
             )
-<<<<<<< HEAD
-        self.model = model
-        self.client = openai.OpenAI(api_key=api_key, **kwargs)
-
-    def run(self, state: OpenAIState, node: ASTNode, **kwargs) -> Iterator[OutputAttr]:
-        if not isinstance(node, RoleStart) and state.active_role is None:
-            raise ValueError(
-                "OpenAI models require an active role (e.g. use `with assistant(): ...`)"
-            )
-        return super().run(state, node, **kwargs)
-
-    def role_start(self, state: OpenAIState, node: RoleStart, **kwargs) -> Iterator[OutputAttr]:
-        state.apply_role_start(node.role)
-        # TODO: drop this and yield nothing. We need to add this for now as a workaround for the
-        # fact that current vis code assumes that there is actually a role start message
-        yield TextOutput(value=get_role_start(node.role), is_input=True)
-
-    def role_end(self, state: OpenAIState, node: RoleEnd, **kwargs) -> Iterator[OutputAttr]:
-        state.apply_role_end(node.role)
-        yield from ()
-
-    def text(self, state: OpenAIState, node: LiteralNode, **kwargs) -> Iterator[OutputAttr]:
-        state.apply_content(TextContent(text=node.value))
-        yield TextOutput(value=node.value, is_input=True)
-
-    def rule(self, state: OpenAIState, node: RuleNode, **kwargs) -> Iterator[OutputAttr]:
-        if node.stop:
-            raise ValueError("Stop condition not yet supported for OpenAI")
-        if node.suffix:
-            raise ValueError("Suffix not yet supported for OpenAI")
-        if node.stop_capture:
-            raise ValueError("Save stop text not yet supported for OpenAI")
-
-        kwargs = kwargs.copy()
-        if node.temperature:
-            kwargs["temperature"] = node.temperature
-        if node.max_tokens:
-            kwargs["max_tokens"] = node.max_tokens
-
-        chunks = self.run(state, node.value, **kwargs)
-        if node.capture:
-            buffered_text = ""
-            for chunk in chunks:
-                # TODO: this isinstance check is pretty darn fragile.
-                # ~there must be a better way~
-                if isinstance(chunk, TextOutput):
-                    buffered_text += chunk.value
-                yield chunk
-            yield state.apply_capture(
-                name=node.capture,
-                value=buffered_text,
-                log_prob=1,  # TODO
-                is_append=node.list_append,
-            )
-        else:
-            yield from chunks
-
-    def regex(self, state: OpenAIState, node: RegexNode, **kwargs) -> Iterator[OutputAttr]:
-        if node.regex is not None:
-            raise ValueError("Regex not yet supported for OpenAI")
-        # We're in unconstrained mode now.
-        return self._run(state, **kwargs)
-
-    def json(self, state: OpenAIState, node: JsonNode, **kwargs) -> Iterator[OutputAttr]:
-        return self._run(
-            state,
-            response_format={
-                "type": "json_schema",
-                "json_schema": {
-                    "name": "json_schema",  # TODO?
-                    "schema": node.schema,
-                    "strict": True,
-                },
-            },
-            **kwargs,
-        )
-
-    def _run(
-        self, state: OpenAIState, tools: Optional[dict[str, ToolDefinition]] = None, **kwargs
-    ) -> Iterator[OutputAttr]:
-        if state.active_role is None:
-            # Should never happen?
-            raise ValueError(
-                "OpenAI models require chat blocks (e.g. use `with assistant(): ...`)"
-            )
-        if state.active_role != "assistant":
-            raise ValueError(
-                "OpenAI models can only generate as the assistant (i.e. inside of `with assistant(): ...`)"
-            )
-        if state.active_message:
-            raise ValueError(
-                f"OpenAI models do not support pre-filled assistant messages: got {state.active_message}"
-            )
-
-        with self.client.chat.completions.create(
-            model=self.model,
-            messages=TypeAdapter(list[Message]).dump_python(state.messages),  # type: ignore[arg-type]
-            logprobs=self.log_probs,
-            stream=True,
-            tools=(
-                [
-                    {
-                        "type": "function",
-                        "function": {
-                            "name": name,
-                            "description": tool.description,
-                            "parameters": tool.args.model_json_schema(),
-                            "strict": True,
-                        },
-                    }
-                    for name, tool in tools.items()
-                ]
-                if tools is not None
-                else None
-            ),
-            **kwargs,
-        ) as chunks:
-            yield from self._handle_stream(state, chunks, tools)
-
-    def _handle_stream(
-        self,
-        state: OpenAIState,
-        chunks: Iterator["ChatCompletionChunk"],
-        tools: Optional[dict[str, ToolDefinition]],
-    ) -> Iterator[OutputAttr]:
-        audio: Optional[AssistantAudio] = None
-        final_tool_calls: dict[int, ToolCall] = {}
-        for chunk in chunks:
-            choice = chunk.choices[0]
-            delta = choice.delta
-            if (content := delta.content) is not None and len(content) > 0:
-                state.apply_content(TextContent(text=content))
-                if choice.logprobs is not None:
-                    # TODO: actually get tokens from this and be less lazy
-                    prob = 2.718 ** choice.logprobs.content[0].logprob
-                else:
-                    prob = float("nan")
-                yield TextOutput(value=delta.content, is_generated=True, prob=prob)
-            elif (audio := getattr(delta, "audio", None)) is not None:
-                transcript_chunk: Optional[str] = None
-                if audio is None:
-                    assert audio.get("id") is not None
-                    audio = AssistantAudio(
-                        id=audio["id"],
-                        expires_at=audio.get("expires_at", 0),  # ?
-                        transcript=audio.get("transcript", ""),
-                        data=audio.get("data", ""),
-                    )
-                    transcript_chunk = audio.get("transcript")
-                else:
-                    assert audio.get("id") is None or audio["id"] == audio.id
-                    if audio.get("data") is not None:
-                        audio.data += audio["data"]
-                    if audio.get("transcript") is not None:
-                        audio.transcript += audio["transcript"]
-                        transcript_chunk = audio["transcript"]
-                    if audio.get("expires_at") is not None:
-                        assert audio.expires_at == 0
-                        audio.expires_at = audio["expires_at"]
-                if transcript_chunk is not None:
-                    # Why not give the users some transcript? :)
-                    yield TextOutput(
-                        value=audio["transcript"],
-                        is_generated=True,
-                    )
-
-            elif (tool_calls := delta.tool_calls) is not None:
-                for tool_call in tool_calls:
-                    index = tool_call.index
-                    if index not in final_tool_calls:
-                        if final_tool_calls:
-                            # Close previous one
-                            yield TextOutput(
-                                value=f"</function>",
-                            )
-                        final_tool_calls[index] = ToolCall.model_validate(
-                            tool_call, from_attributes=True
-                        )
-                        yield TextOutput(
-                            value=f"<function={tool_call.function.name}>",
-                        )
-                    else:
-                        yield TextOutput(value=tool_call.function.arguments)
-                        final_tool_calls[index].function.arguments += tool_call.function.arguments
-
-            elif delta.refusal is not None:
-                raise ValueError(f"OpenAI refused the request: {delta.refusal}")
-
-            if choice.finish_reason is not None:
-                break
-
-        if audio is not None:
-            state.apply_assistant_audio(audio)
-            # Create an in-memory WAV file
-            wav_buffer = BytesIO()
-            with wave.open(wav_buffer, "wb") as wav_file:
-                wav_file.setnchannels(1)
-                wav_file.setsampwidth(2)  # PCM16 = 2 bytes per sample
-                wav_file.setframerate(22050)  # A guess
-                wav_file.writeframes(base64.b64decode(audio.data))
-
-            # Get WAV bytes
-            wav_bytes = wav_buffer.getvalue()
-            yield AudioOutput(value=base64.b64encode(wav_bytes).decode(), is_input=False)
-
-        if final_tool_calls:
-            # Close last one
-            yield TextOutput(
-                value=f"</function>",
-            )
-            state.apply_tool_calls(
-                [
-                    ToolCall.model_validate(tc, from_attributes=True)
-                    for tc in final_tool_calls.values()
-                ]
-            )
-            for tool_call in final_tool_calls.values():
-                tool = tools[tool_call.function.name]
-                args = tool.args.model_validate_json(tool_call.function.arguments)
-                result = tool.callable(**args.model_dump())
-                result_str = json.dumps(result)
-                state.apply_tool_call_result(
-                    ToolCallResult(
-                        tool_call_id=tool_call.id,
-                        content=result_str,
-                    )
-                )
-                yield TextOutput(
-                    value=f"<function_result={tool_call.function.name}>{result_str}</function_result>",
-                )
-
-    def tool_call(self, state: OpenAIState, node: ToolCallNode, **kwargs) -> Iterator[OutputAttr]:
-        yield from self._run(
-            state=state,
-            tools=node.tools,
-            tool_choice=node.tool_choice,
-            parallel_tool_calls=node.parallel_tool_calls,
-        )
-
-
-class OpenAIImageClient(OpenAIClient):
-    def image_blob(self, state: OpenAIState, node: ImageBlob, **kwargs) -> Iterator[OutputAttr]:
-        try:
-            import PIL.Image
-        except ImportError:
-            raise Exception(
-                "Please install the Pillow package `pip install Pillow` in order to use images with OpenAI!"
-            )
-
-        image_bytes = base64.b64decode(node.data)
-        with PIL.Image.open(BytesIO(image_bytes)) as pil_image:
-            # Use PIL to infer file format
-            # TODO: just store format on ImageOutput type
-            format = pil_image.format
-            if format is None:
-                raise ValueError(f"Cannot upload image with unknown format")
-
-        mime_type = f"image/{format.lower()}"
-        state.apply_content(
-            ImageUrlContent(
-                image_url=ImageUrlContentInner(url=f"data:{mime_type};base64,{node.data}"),
-            )
-        )
-        yield ImageOutput(value=node.data, input=True)
-
-    def image_url(self, state: OpenAIState, node: ImageUrl, **kwargs) -> Iterator[OutputAttr]:
-        state.apply_content(
-            ImageUrlContent(
-                image_url=ImageUrlContentInner(url=node.url),
-            )
-        )
-        image_bytes = bytes_from(node.url, allow_local=False)
-        base64_string = base64.b64encode(image_bytes).decode("utf-8")
-        yield ImageOutput(value=base64_string, input=True)
-
-
-class OpenAIAudioClient(OpenAIClient):
-    log_probs: bool = False
-
-    def audio_blob(self, state: OpenAIState, node: ImageBlob, **kwargs) -> Iterator[OutputAttr]:
-        format = "wav"  # TODO: infer from node
-        state.apply_content(
-            AudioContent(
-                type="input_audio",
-                input_audio=InputAudio(
-                    data=node.data,
-                    format=format,
-                ),
-            )
-        )
-        yield AudioOutput(value=node.data, format=format, input=True)
-
-    def gen_audio(self, state: OpenAIState, node: GenAudio, **kwargs) -> Iterator[OutputAttr]:
-        yield from self._run(
-            state,
-            modalities=["text", "audio"],  # Has to be both?
-            audio={
-                "voice": node.kwargs.get("voice", "alloy"),
-                "format": "pcm16",  # Has to be pcm16 for streaming
-            },
-        )
-=======
         client = openai.OpenAI(api_key=api_key, **kwargs)
         super().__init__(model=model, client=client)
->>>>>>> 11bbbc97
 
 
 class OpenAI(Model):

--- conflicted
+++ resolved
@@ -279,32 +279,6 @@
                 if len(content) == 0:
                     continue
                 self.state.apply_text(content)
-<<<<<<< HEAD
-                if choice.logprobs is None or choice.logprobs.content is None:
-                    yield TextOutput(value=delta.content, is_generated=True, latency_ms=latency_ms)
-                else:
-                    tokens = choice.logprobs.content
-                    for token in tokens:
-                        yield TokenOutput(
-                            value=token.token,
-                            # amortized latency
-                            latency_ms=latency_ms/len(tokens),
-                            token=Token(
-                                token = token.token,
-                                bytes = b'' if token.bytes is None else base64.b64encode(bytes(token.bytes)),
-                                prob = 2.718**token.logprob,
-                            ),
-                            # TODO: actually request the top logprobs
-                            top_k = [
-                                Token(
-                                    token = tok.token,
-                                    bytes = b'' if tok.bytes is None else base64.b64encode(bytes(tok.bytes)),
-                                    prob = 2.718**tok.logprob,
-                                )
-                                for tok in token.top_logprobs
-                            ]
-                        )
-=======
                 # Rather paranoid check, as we have a few slightly different
                 # apis which are "almost" openai compatible...
                 if (
@@ -337,7 +311,6 @@
                         )
                 else:
                     yield TextOutput(value=delta.content, is_generated=True, latency_ms=latency_ms)
->>>>>>> 96d30dee
             elif (delta_audio:=cast(Optional[dict], getattr(delta, "audio", None))) is not None:
                 transcript_chunk: Optional[str] = None
                 if audio is None:

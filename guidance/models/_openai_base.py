--- conflicted
+++ resolved
@@ -317,23 +317,17 @@
         ) as chunks:
             yield from self._handle_stream(chunks, tools)
 
-<<<<<<< HEAD
     def _handle_stream(
         self,
         chunks: Iterator["ChatCompletionChunk"],
         tools: Optional[dict[str, ToolDefinition]],
     ) -> Iterator[OutputAttr]:
-        audio: Optional[AssistantAudio] = None
-        final_tool_calls: dict[int, ToolCall] = {}
-        t0 = time.time()
-=======
-    def _handle_stream(self, chunks: Iterator["ChatCompletionChunk"]) -> Iterator[OutputAttr]:
         _t0 = time.time()
         t0 = _t0
         audio: Optional[AssistantAudio] = None
+        final_tool_calls: dict[int, ToolCall] = {}
         # We made another call to the OpenAI API, so we count it as a round trip.
         usage = TokenUsage(round_trips=1)
->>>>>>> 80132761
         for chunk in chunks:
             t1 = time.time()
             latency_ms = (t1 - t0) * 1000
@@ -465,7 +459,6 @@
             wav_bytes = wav_buffer.getvalue()
             yield AudioOutput(value=base64.b64encode(wav_bytes), is_input=False)
 
-<<<<<<< HEAD
         if final_tool_calls:
             # Close last one
             yield TextOutput(
@@ -494,6 +487,9 @@
                     value=f"<function_result={tool_call.function.name}>{result_str}</function_result>",
                 )
 
+        usage.total_latency_ms += (time.time() - _t0) * 1000
+        self.state.add_usage(usage)
+
     def tool_call(self, node: ToolCallNode, **kwargs) -> Iterator[OutputAttr]:
         yield from self._run(
             tools=node.tools,
@@ -501,10 +497,6 @@
             parallel_tool_calls=node.parallel_tool_calls,
             **kwargs,
         )
-=======
-        usage.total_latency_ms += (time.time() - _t0) * 1000
-        self.state.add_usage(usage)
->>>>>>> 80132761
 
     def __deepcopy__(self, memo):
         """Custom deepcopy to ensure client is not copied."""

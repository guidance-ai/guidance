import base64
import wave
from copy import deepcopy
from io import BytesIO
<<<<<<< HEAD
import time
from typing import TYPE_CHECKING, Iterator, Literal, Optional, Union

=======
from typing import TYPE_CHECKING, Iterator, Literal, Optional, Union, cast, ContextManager
from abc import ABC, abstractmethod
>>>>>>> ed7a17fb
from pydantic import BaseModel, Discriminator, Field, TypeAdapter
from typing_extensions import Annotated, assert_never

from .._ast import (
    ASTNode,
    GenAudio,
    AudioBlob,
    ImageBlob,
    ImageUrl,
    JsonNode,
    LiteralNode,
    RegexNode,
    RoleEnd,
    RoleStart,
    RuleNode,
)
from .._utils import bytes_from
from ..trace import ImageOutput, OutputAttr, TextOutput, TokenOutput, AudioOutput
from ._base import Interpreter, State

if TYPE_CHECKING:
    import openai
    from openai.types.chat import ChatCompletionChunk
    from openai.types.chat.chat_completion_chunk import ChoiceLogprobs


def get_role_start(role: str) -> str:
    # ChatML is as good as anything
    return "<|im_start|>" + role + "\n"


def get_role_end(role: str) -> str:
    # ChatML is as good as anything
    return "\n<|im_end|>\n"


class AssistantAudio(BaseModel):
    id: str
    expires_at: int = Field(exclude=True)
    data: str = Field(exclude=True)
    transcript: str = Field(exclude=True)


class AssistantAudioMessage(BaseModel):
    role: Literal["assistant"]
    audio: AssistantAudio


class TextContent(BaseModel):
    type: Literal["text"]
    text: str


class InputAudio(BaseModel):
    data: str
    format: str


class AudioContent(BaseModel):
    type: Literal["input_audio"]
    input_audio: InputAudio


class ImageUrlContentInner(BaseModel):
    url: str


class ImageUrlContent(BaseModel):
    type: Literal["image_url"]
    image_url: ImageUrlContentInner


Content = Annotated[Union[TextContent, AudioContent, ImageUrlContent], Discriminator("type")]


class ContentMessage(BaseModel):
    role: Literal["system", "user", "assistant"]
    content: list[Content]


Message = Union[ContentMessage, AssistantAudioMessage]


class OpenAIState(State):
    def __init__(self) -> None:
        super().__init__()
        self.messages: list[Message] = []
        self.content: list[Content] = []
        self.audio: Optional[AssistantAudio] = None

    def apply_text(self, text: str) -> None:
        if len(self.content) > 0 and isinstance(self.content[-1], TextContent):
            self.content[-1].text += text
        else:
            self.content.append(TextContent(type="text", text=text))

    def get_active_message(self) -> Optional[Message]:
        if self.active_role is None:
            return None
        if self.active_role not in ["system", "user", "assistant"]:
            raise ValueError(f"Invalid active role: {self.active_role}")
        active_role = cast(Literal["system", "user", "assistant"], self.active_role)

        if self.content and self.audio:
            raise ValueError("Cannot have both content and audio")
        if self.audio:
            if active_role != "assistant":
                raise ValueError("Audio messages can only be sent by the assistant")
            return AssistantAudioMessage(
                role=active_role,
                audio=self.audio,
            )
        elif self.content:
            return ContentMessage(
                role=active_role,
                content=self.content,
            )
        else:
            return None

    def __str__(self) -> str:
        messages = self.messages
        active_message = self.get_active_message()
        if active_message is not None:
            messages = messages + [active_message]
        s = ""
        for i, message in enumerate(messages):
            s += get_role_start(message.role)
            if isinstance(message, AssistantAudioMessage):
                s += "[AUDIO]"
            elif isinstance(message, ContentMessage):
                for content in message.content:
                    if isinstance(content, TextContent):
                        s += content.text
                    elif isinstance(content, ImageUrlContent):
                        s += "[IMAGE]"  # Arbitrary stringification
                    elif isinstance(content, AudioContent):
                        s += "[AUDIO]"  # transcript?
                    else:
                        if TYPE_CHECKING:
                            assert_never(content)
                        raise TypeError(f"Unknown content type: {content}")
            else:
                if TYPE_CHECKING:
                    assert_never(message)
                raise TypeError(f"Unknown message type: {message}")
            if active_message is None or i != len(messages) - 1:
                # For the sake of consistency, don't add role end for the active message
                s += get_role_end(message.role)
        return s


class BaseOpenAIClientWrapper(ABC):
    @abstractmethod
    def streaming_chat_completions(
        self,
        model: str,
        messages: list[Message],
        log_probs: bool,
        **kwargs,
    ) -> ContextManager[Iterator["ChatCompletionChunk"]]:
        """Streaming chat completions."""
        raise NotImplementedError("This method should be implemented by subclasses.")


class OpenAIClientWrapper(BaseOpenAIClientWrapper):
    def __init__(self, client: "openai.OpenAI"):
        self.client = client

    def streaming_chat_completions(
        self,
        model: str,
        messages: list[Message],
        log_probs: bool,
        **kwargs,
    ) -> ContextManager[Iterator["ChatCompletionChunk"]]:
        """Streaming chat completions."""
        return self.client.chat.completions.create(
            model=model,
            messages=TypeAdapter(list[Message]).dump_python(messages),  # type: ignore[arg-type]
            logprobs=log_probs,
            stream=True,
            **kwargs,
        )

class BaseOpenAIInterpreter(Interpreter[OpenAIState]):
    """Base class for interacting with OpenAI models."""

    log_probs: bool = True

    def __init__(
        self,
        model: str,
        client: BaseOpenAIClientWrapper,
    ):
        self.state = OpenAIState()
        self.model = model
        self.client = client

    def run(self, node: ASTNode, **kwargs) -> Iterator[OutputAttr]:
        if not isinstance(node, RoleStart) and self.state.active_role is None:
            raise ValueError(
                "OpenAI models require an active role (e.g. use `with assistant(): ...`)"
            )
        return super().run(node, **kwargs)

    def role_start(self, node: RoleStart, **kwargs) -> Iterator[OutputAttr]:
        if node.role not in ["system", "user", "assistant"]:
            raise ValueError(
                f"OpenAI models only support roles 'system', 'user', and 'assistant', got {node.role}"
            )
        self.state.active_role = cast(Literal["system", "user", "assistant"], node.role)
        # TODO: drop this and yield nothing. We need to add this for now as a workaround for the
        # fact that current vis code assumes that there is actually a role start message
        yield TextOutput(value=get_role_start(node.role), is_input=True)

    def role_end(self, node: RoleEnd, **kwargs) -> Iterator[OutputAttr]:
        active_message = self.state.get_active_message()
        if active_message is not None:
            self.state.messages.append(active_message)
        self.state.audio = None
        self.state.content = []
        self.state.active_role = None
        yield from ()

    def text(self, node: LiteralNode, **kwargs) -> Iterator[OutputAttr]:
        self.state.apply_text(node.value)
        yield TextOutput(value=node.value, is_input=True)

    def _run(self, **kwargs) -> Iterator[OutputAttr]:
        if self.state.active_role is None:
            # Should never happen?
            raise ValueError(
                "OpenAI models require chat blocks (e.g. use `with assistant(): ...`)"
            )
        if self.state.active_role != "assistant":
            raise ValueError(
                "OpenAI models can only generate as the assistant (i.e. inside of `with assistant(): ...`)"
            )
        if self.state.content:
            raise ValueError(
                f"OpenAI models do not support pre-filled assistant messages: got data {self.state.content}."
            )

        with self.client.streaming_chat_completions(
            model=self.model,
            messages=self.state.messages,
            log_probs=self.log_probs,
            **kwargs,
        ) as chunks:
            yield from self._handle_stream(chunks)

    def _handle_stream(self, chunks: Iterator["ChatCompletionChunk"]) -> Iterator[OutputAttr]:
        audio: Optional[AssistantAudio] = None
        t0 = time.time()
        for chunk in chunks:
            t1 = time.time()
            latency_ms = (t1 - t0) * 1000
            t0 = t1

            try:
                choice = chunk.choices[0]
            except IndexError:
                # TODO: azure seems to return empty choices sometimes (on first chunk?)
                # Need to make this more robust
                continue
            delta = choice.delta
            if delta.content is not None:
                assert audio is None
                content = delta.content
                if len(content) == 0:
                    continue
                self.state.apply_text(content)
<<<<<<< HEAD
                if choice.logprobs is None or choice.logprobs.content is None:
                    yield TextOutput(value=delta.content, is_generated=True, latency_ms=latency_ms)
                else:
                    tokens = choice.logprobs.content
                    for token in tokens:
                        yield TokenOutput(
                            value=token.token,
                            # amortized latency
                            latency_ms=latency_ms/len(tokens),
                            token={
                                "token": token.token,
                                "bytes": b'' if token.bytes is None else base64.b64encode(bytes(token.bytes)),
                                "prob": 2.718**token.logprob
                            },
                            # TODO: actually request the top logprobs
                            top_k = [
                                {
                                    "token": tok.token,
                                    "bytes": b'' if tok.bytes is None else base64.b64encode(bytes(tok.bytes)),
                                    "prob": 2.718**tok.logprob,
                                }
                                for tok in token.top_logprobs
                            ]
                        )
            elif getattr(delta, "audio", None) is not None:
=======
                if (
                    hasattr(choice, "logprobs")
                    and choice.logprobs is not None
                    and choice.logprobs.content is not None
                    and len(choice.logprobs.content) > 0
                ):
                    prob = 2.718 ** choice.logprobs.content[0].logprob
                else:
                    prob = float("nan")
                yield TextOutput(value=delta.content, is_generated=True, prob=prob)
            elif (delta_audio:=cast(Optional[dict], getattr(delta, "audio", None))) is not None:
>>>>>>> ed7a17fb
                transcript_chunk: Optional[str] = None
                if audio is None:
                    assert delta_audio.get("id") is not None
                    audio = AssistantAudio(
                        id=delta_audio["id"],
                        expires_at=delta_audio.get("expires_at", 0),  # ?
                        transcript=delta_audio.get("transcript", ""),
                        data=delta_audio.get("data", ""),
                    )
                    transcript_chunk = delta_audio.get("transcript")
                else:
                    assert delta_audio.get("id") is None or delta_audio["id"] == audio.id
                    if delta_audio.get("data") is not None:
                        audio.data += delta_audio["data"]
                    if delta_audio.get("transcript") is not None:
                        audio.transcript += delta_audio["transcript"]
                        transcript_chunk = delta_audio["transcript"]
                    if delta_audio.get("expires_at") is not None:
                        assert audio.expires_at == 0
                        audio.expires_at = delta_audio["expires_at"]
                if transcript_chunk is not None:
                    # Why not give the users some transcript? :)
                    yield TextOutput(
                        value=delta_audio["transcript"],
                        is_generated=True,
                        latency_ms=latency_ms,
                    )
            elif delta.function_call is not None:
                raise NotImplementedError("Function calling not yet supported for OpenAI")
            elif delta.tool_calls is not None:
                raise NotImplementedError("Tool calling not yet supported for OpenAI")
            elif delta.refusal is not None:
                raise ValueError(f"OpenAI refused the request: {delta.refusal}")

            if choice.finish_reason is not None:
                break

        if audio is not None:
            assert self.state.audio is None
            self.state.audio = audio
            # Create an in-memory WAV file
            wav_buffer = BytesIO()
            with wave.open(wav_buffer, "wb") as wav_file:
                wav_file.setnchannels(1)
                wav_file.setsampwidth(2)  # PCM16 = 2 bytes per sample
                wav_file.setframerate(22050)  # A guess
                wav_file.writeframes(base64.b64decode(audio.data))

            # Get WAV bytes
            wav_bytes = wav_buffer.getvalue()
            yield AudioOutput(value=base64.b64encode(wav_bytes).decode(), is_input=False)

    def __deepcopy__(self, memo):
        """Custom deepcopy to ensure client is not copied."""
        cls = self.__class__
        result = cls.__new__(cls)
        memo[id(self)] = result
        for k, v in self.__dict__.items():
            if k == "client":
                # Don't copy the client
                setattr(result, k, v)
            else:
                setattr(result, k, deepcopy(v, memo))
        return result


class OpenAIRuleMixin(BaseOpenAIInterpreter):
    def rule(self, node: RuleNode, **kwargs) -> Iterator[OutputAttr]:
        if node.stop:
            raise ValueError("Stop condition not yet supported for OpenAI")
        if node.suffix:
            raise ValueError("Suffix not yet supported for OpenAI")
        if node.stop_capture:
            raise ValueError("Save stop text not yet supported for OpenAI")

        kwargs = kwargs.copy()
        if node.temperature:
            kwargs["temperature"] = node.temperature
        if node.max_tokens:
            kwargs["max_tokens"] = node.max_tokens

        chunks = self.run(node.value, **kwargs)
        if node.capture:
            buffered_text = ""
            for chunk in chunks:
                # TODO: this isinstance check is pretty darn fragile.
                # ~there must be a better way~
                if isinstance(chunk, TextOutput):
                    buffered_text += chunk.value
                yield chunk
            yield self.state.apply_capture(
                name=node.capture,
                value=buffered_text,
                log_prob=1,  # TODO
                is_append=node.list_append,
            )
        else:
            yield from chunks


class OpenAIRegexMixin(BaseOpenAIInterpreter):
    def regex(self, node: RegexNode, **kwargs) -> Iterator[OutputAttr]:
        if node.regex is not None:
            raise ValueError("Regex not yet supported for OpenAI")
        # We're in unconstrained mode now.
        return self._run(**kwargs)


class OpenAIJSONMixin(BaseOpenAIInterpreter):
    def json(self, node: JsonNode, **kwargs) -> Iterator[OutputAttr]:
        return self._run(
            response_format={
                "type": "json_schema",
                "json_schema": {
                    "name": "json_schema",  # TODO?
                    "schema": {k: v for k,v in node.schema.items() if k != "x-guidance"},
                    "strict": True,
                },
            },
            **kwargs,
        )


class OpenAIImageMixin(BaseOpenAIInterpreter):
    def image_blob(self, node: ImageBlob, **kwargs) -> Iterator[OutputAttr]:
        try:
            import PIL.Image
        except ImportError:
            raise Exception(
                "Please install the Pillow package `pip install Pillow` in order to use images with OpenAI!"
            )

        image_bytes = base64.b64decode(node.data)
        with PIL.Image.open(BytesIO(image_bytes)) as pil_image:
            # Use PIL to infer file format
            # TODO: just store format on ImageOutput type
            format = pil_image.format
            if format is None:
                raise ValueError(f"Cannot upload image with unknown format")

        mime_type = f"image/{format.lower()}"
        self.state.content.append(
<<<<<<< HEAD
            {"type": "image_url", "image_url": {"url": f"data:{mime_type};base64,{node.data.decode()}"}}
=======
            ImageUrlContent(
                type="image_url",
                image_url=ImageUrlContentInner(url=f"data:{mime_type};base64,{node.data}"),
            )
>>>>>>> ed7a17fb
        )
        yield ImageOutput(value=node.data, is_input=True)

    def image_url(self, node: ImageUrl, **kwargs) -> Iterator[OutputAttr]:
        self.state.content.append(
            ImageUrlContent(
                type="image_url",
                image_url=ImageUrlContentInner(url=node.url)
            )
        )
        image_bytes = bytes_from(node.url, allow_local=False)
        base64_string = base64.b64encode(image_bytes).decode("utf-8")
        yield ImageOutput(value=base64_string, is_input=True)


class OpenAIAudioMixin(BaseOpenAIInterpreter):
    # Audio models don't support logprobs
    log_probs: bool = False

    def audio_blob(self, node: AudioBlob, **kwargs) -> Iterator[OutputAttr]:
        format = "wav"  # TODO: infer from node
        self.state.content.append(
            AudioContent(
                type="input_audio",
                input_audio=InputAudio(
                    data=node.data,
                    format=format,
                ),
            )
        )
        yield AudioOutput(value=node.data, format=format, is_input=True)

    def gen_audio(self, node: GenAudio, **kwargs) -> Iterator[OutputAttr]:
        yield from self._run(
            modalities=["text", "audio"],  # Has to be both?
            audio={
                "voice": node.kwargs.get("voice", "alloy"),
                "format": "pcm16",  # Has to be pcm16 for streaming
            },
        )<|MERGE_RESOLUTION|>--- conflicted
+++ resolved
@@ -2,14 +2,10 @@
 import wave
 from copy import deepcopy
 from io import BytesIO
-<<<<<<< HEAD
 import time
-from typing import TYPE_CHECKING, Iterator, Literal, Optional, Union
-
-=======
 from typing import TYPE_CHECKING, Iterator, Literal, Optional, Union, cast, ContextManager
+
 from abc import ABC, abstractmethod
->>>>>>> ed7a17fb
 from pydantic import BaseModel, Discriminator, Field, TypeAdapter
 from typing_extensions import Annotated, assert_never
 
@@ -27,7 +23,7 @@
     RuleNode,
 )
 from .._utils import bytes_from
-from ..trace import ImageOutput, OutputAttr, TextOutput, TokenOutput, AudioOutput
+from ..trace import ImageOutput, OutputAttr, TextOutput, TokenOutput, AudioOutput, Token
 from ._base import Interpreter, State
 
 if TYPE_CHECKING:
@@ -283,7 +279,6 @@
                 if len(content) == 0:
                     continue
                 self.state.apply_text(content)
-<<<<<<< HEAD
                 if choice.logprobs is None or choice.logprobs.content is None:
                     yield TextOutput(value=delta.content, is_generated=True, latency_ms=latency_ms)
                 else:
@@ -293,35 +288,22 @@
                             value=token.token,
                             # amortized latency
                             latency_ms=latency_ms/len(tokens),
-                            token={
-                                "token": token.token,
-                                "bytes": b'' if token.bytes is None else base64.b64encode(bytes(token.bytes)),
-                                "prob": 2.718**token.logprob
-                            },
+                            token=Token(
+                                token = token.token,
+                                bytes = b'' if token.bytes is None else base64.b64encode(bytes(token.bytes)),
+                                prob = 2.718**token.logprob,
+                            ),
                             # TODO: actually request the top logprobs
                             top_k = [
-                                {
-                                    "token": tok.token,
-                                    "bytes": b'' if tok.bytes is None else base64.b64encode(bytes(tok.bytes)),
-                                    "prob": 2.718**tok.logprob,
-                                }
+                                Token(
+                                    token = tok.token,
+                                    bytes = b'' if tok.bytes is None else base64.b64encode(bytes(tok.bytes)),
+                                    prob = 2.718**tok.logprob,
+                                )
                                 for tok in token.top_logprobs
                             ]
                         )
-            elif getattr(delta, "audio", None) is not None:
-=======
-                if (
-                    hasattr(choice, "logprobs")
-                    and choice.logprobs is not None
-                    and choice.logprobs.content is not None
-                    and len(choice.logprobs.content) > 0
-                ):
-                    prob = 2.718 ** choice.logprobs.content[0].logprob
-                else:
-                    prob = float("nan")
-                yield TextOutput(value=delta.content, is_generated=True, prob=prob)
             elif (delta_audio:=cast(Optional[dict], getattr(delta, "audio", None))) is not None:
->>>>>>> ed7a17fb
                 transcript_chunk: Optional[str] = None
                 if audio is None:
                     assert delta_audio.get("id") is not None
@@ -372,7 +354,7 @@
 
             # Get WAV bytes
             wav_bytes = wav_buffer.getvalue()
-            yield AudioOutput(value=base64.b64encode(wav_bytes).decode(), is_input=False)
+            yield AudioOutput(value=base64.b64encode(wav_bytes), is_input=False)
 
     def __deepcopy__(self, memo):
         """Custom deepcopy to ensure client is not copied."""
@@ -464,14 +446,10 @@
 
         mime_type = f"image/{format.lower()}"
         self.state.content.append(
-<<<<<<< HEAD
-            {"type": "image_url", "image_url": {"url": f"data:{mime_type};base64,{node.data.decode()}"}}
-=======
             ImageUrlContent(
                 type="image_url",
-                image_url=ImageUrlContentInner(url=f"data:{mime_type};base64,{node.data}"),
-            )
->>>>>>> ed7a17fb
+                image_url=ImageUrlContentInner(url=f"data:{mime_type};base64,{node.data.decode()}"),
+            )
         )
         yield ImageOutput(value=node.data, is_input=True)
 
@@ -483,8 +461,7 @@
             )
         )
         image_bytes = bytes_from(node.url, allow_local=False)
-        base64_string = base64.b64encode(image_bytes).decode("utf-8")
-        yield ImageOutput(value=base64_string, is_input=True)
+        yield ImageOutput(value=base64.b64encode(image_bytes), is_input=True)
 
 
 class OpenAIAudioMixin(BaseOpenAIInterpreter):
@@ -497,7 +474,7 @@
             AudioContent(
                 type="input_audio",
                 input_audio=InputAudio(
-                    data=node.data,
+                    data=node.data.decode("utf-8"),  # Base64 encoded string
                     format=format,
                 ),
             )

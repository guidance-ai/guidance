--- conflicted
+++ resolved
@@ -36,12 +36,7 @@
         "Failed to load guidance.cpp, falling back to Python mirror implementations..."
     )
     from .. import _cpp as cpp
-<<<<<<< HEAD
-=======
-
 from ._guidance_engine_metrics import GuidanceEngineMetrics
-from .._rust.guidancerust import engine_start
->>>>>>> 5ad23047
 from .._utils import softmax, CaptureEvents
 from .._parser import EarleyCommitParser, Parser
 from .._grammar import (

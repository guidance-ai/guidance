--- conflicted
+++ resolved
@@ -13,7 +13,6 @@
 
 import numpy as np
 
-<<<<<<< HEAD
 from ..trace import (
     NodeAttr,
     StatelessGuidanceInput,
@@ -35,18 +34,10 @@
     Renderer,
 )
 from ..visual._message import (
-    JupyterCellExecutionCompletedMessage,
-    JupyterCellExecutionCompletedOutputMessage,
+    ExecutionCompletedMessage,
+    ExecutionCompletedOutputMessage,
     MetricMessage,
-    TokenBatchMessage,
 )
-=======
-from ..trace import NodeAttr, StatelessGuidanceInput, StatefulGuidanceInput, LiteralInput, EmbeddedInput, \
-    RoleOpenerInput, RoleCloserInput, TextOutput, CaptureOutput, TraceHandler
-from ..visual import TraceMessage, AutoRenderer, trace_node_to_str, trace_node_to_html, GuidanceMessage, Renderer
-from ..visual._message import ExecutionCompletedMessage, ExecutionCompletedOutputMessage, \
-    MetricMessage
->>>>>>> ddd1ba4b
 
 try:
     from IPython.display import clear_output, display, HTML
@@ -167,7 +158,6 @@
         #     )
         # )
 
-<<<<<<< HEAD
         token_reduction = self._monitor.get_metric(MonitoringMetric.TOKEN_REDUCTION, lm)
         if token_reduction is not None:
             self._renderer.update(
@@ -184,11 +174,6 @@
         avg_latency = self._monitor.get_metric(MonitoringMetric.AVG_LATENCY, lm)
         if avg_latency is not None:
             self._renderer.update(MetricMessage(name="avg latency", value=avg_latency))
-=======
-        self._renderer.update(MetricMessage(name='avg latency', value=random.uniform(10, 200)))
-        self._renderer.update(MetricMessage(name='consumed', value=random.uniform(0, 100)))
-        self._renderer.update(MetricMessage(name='token reduction', value=random.uniform(0, 100)))
->>>>>>> ddd1ba4b
 
 
 class Engine:
@@ -223,19 +208,7 @@
         # NOTE(nopdive): This is likely running on a secondary thread.
         logger.debug(f"ENGINE:{message}")
 
-<<<<<<< HEAD
-        if isinstance(message, JupyterCellExecutionCompletedMessage):
-=======
-        # if isinstance(message, ExecutionCompletedMessage):
-        #     logger.debug(f"ENGINE:cell executed")
-        #     self.post_exec_generator.emit_messages()
-        #     self.renderer.update(message)
-
-        # model = self.model_dict.get(message.trace_id)
-        # print(f"ENGINE:{message}", type(message))
-
         if isinstance(message, ExecutionCompletedMessage):
->>>>>>> ddd1ba4b
             # print("last_state")
             last_model: "Model" = self.model_dict[message.last_trace_id]
 
@@ -425,13 +398,16 @@
             if not failed:
                 final_text = "".join([gen_token.text for gen_token in processed_gen_tokens])
                 logger.debug(f"ENGINE:final_text:{final_text}")
-<<<<<<< HEAD
-
                 self.renderer.update(
-                    JupyterCellExecutionCompletedOutputMessage(
+                    ExecutionCompletedOutputMessage(
                         trace_id=message.last_trace_id,
                         text=self.tokenizer.decode(tokens).decode("utf-8"),
                         tokens=processed_gen_tokens,
+                    )
+                )
+                self.renderer.update(
+                    ExecutionCompletedMessage(
+                        last_trace_id=message.last_trace_id,
                     )
                 )
 
@@ -441,16 +417,6 @@
         return (
             self.tokenizer.chat_template()
         )  # Instantiate the class before returning to client for now
-=======
-                self.renderer.update(ExecutionCompletedOutputMessage(
-                    trace_id=message.last_trace_id,
-                    text=self.tokenizer.decode(tokens).decode("utf-8"),
-                    tokens=processed_gen_tokens,
-                ))
-                self.renderer.update(ExecutionCompletedMessage(
-                    last_trace_id=message.last_trace_id,
-                ))
->>>>>>> ddd1ba4b
 
     def reset_metrics(self):
         self.metrics = GuidanceEngineMetrics()
@@ -1616,7 +1582,7 @@
     max_size: int = 100,
     interval_ms: float = 1000,
 ):
-    print("Monitoring started")
+    # print("Monitoring started")
 
     to_collect_gpu_stats = False
     try:
@@ -1674,7 +1640,7 @@
         # print(f"Error in monitoring: {e}")
         pass
 
-    print("Monitoring stopped")
+    # print("Monitoring stopped")
 
 
 class Monitor:

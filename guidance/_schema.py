<<<<<<< HEAD
from typing import Any, Literal, Optional, Union
=======
from typing import Any, Literal, Optional, Union, TypedDict

>>>>>>> 47239e1a
from pydantic import BaseModel, Field, NonNegativeInt, RootModel, model_validator, computed_field
from typing_extensions import Annotated
from annotated_types import Ge, Le
from functools import cached_property

class TokenUsage(BaseModel):
    input_tokens: NonNegativeInt = 0
    """Number of tokens used as input to the model, inclusive of cached_input_tokens."""

    cached_input_tokens: NonNegativeInt = 0
    """Number of input tokens that were already in the KV cache."""

    forward_passes: NonNegativeInt = 0
    """Number of forward passes made to the model."""

    cached_output_tokens: NonNegativeInt = 0
    """Number of forward passes we avoided by hitting the KV cache."""

    ff_tokens: Optional[NonNegativeInt] = None
    """Number of output tokens that were fast-forwarded by the parser (if applicable)."""

    round_trips: NonNegativeInt = 0
    """Number of times a completion was generated. For remote models, this is the number of
    API calls made to the model. For local models, this is the number of times we entered a
    completion loop to generate output tokens."""

    @computed_field  # type: ignore[misc]
    @property
    def output_tokens(self) -> NonNegativeInt:
        """Total number of output tokens generated by the model, inclusive of cached_output_tokens and ff_tokens.

        Note that this may overcount the actual number of tokens generated if some tokens were backtracked or some
        forward passes were used just to pre-fill or compute probabilities for visualization"""
        return self.forward_passes + self.cached_output_tokens + (self.ff_tokens or 0)

    @computed_field # type: ignore[misc]
    @property
    def token_savings(self) -> Optional[Annotated[float, Ge(0), Le(1)]]:
        """The fraction of output tokens that were fast-forwarded by the parser (if applicable)."""
        if self.ff_tokens is None:
            return None
        if self.output_tokens == 0:
            return 0.0
        return self.ff_tokens / self.output_tokens

    def __add__(self, other: "TokenUsage") -> "TokenUsage":
        if self.ff_tokens is not None and other.ff_tokens is not None:
            ff_tokens = self.ff_tokens + other.ff_tokens
        elif self.ff_tokens is None and other.ff_tokens is not None:
            ff_tokens = None
        else:
            raise ValueError(
                "Cannot add TokenUsage objects if one of them has ff_tokens"
                " set to None and the other has it set to a value."
            )

        return TokenUsage(
            ff_tokens=ff_tokens,
            **{
                field: getattr(self, field) + getattr(other, field)
                for field in set(self.__class__.model_fields) - {"ff_tokens"}
            }
        )

# TODO(hudson): remove this class
class GuidanceEngineMetrics(BaseModel):
    engine_input_tokens: NonNegativeInt = 0
    engine_output_tokens: NonNegativeInt = 0
    engine_backtrack_tokens: NonNegativeInt = 0

class EngineResponse(BaseModel):
    new_bytes: bytes
    backtrack_bytes: bytes
    capture_groups: dict
    capture_group_log_probs: dict
    backtrack: NonNegativeInt = 0  # number of tokens was backtracked by the parser
    tokens: list["GenToken"] = []  # tokens associated with the generated bytes

class LegacyEngineCallResponse(BaseModel):
    new_bytes: bytes
    is_generated: bool
    new_bytes_prob: float
    capture_groups: dict
    capture_group_log_probs: dict
    new_token_count: NonNegativeInt
    backtrack: NonNegativeInt = 0  # number of tokens was backtracked by the parser
    latency_ms: NonNegativeInt = 0  # time taken by the engine to generate the output chunk
    engine_outputs: list["EngineOutput"] = []  # list of tokens generated by the engine
    generated_bytes: bytes = b""  # bytes generated by the engine
    generated_tokens: list["GenToken"] = []  # tokens associated with the generated bytes
    force_forwarded_bytes: bytes = b""  # bytes that were forced forwards by the parser
    force_forwarded_tokens: list["GenToken"] = (
        []
    )  # tokens associated with the forced forwarded bytes


class GenToken(BaseModel):
    token_id: int
    bytes: bytes
    prob: float = float("nan")
    latency_ms: float = 0.0
    is_masked: bool = False # true if this token was ignored by the parser
    is_generated: bool = False # true if this token was generated by the engine
    is_force_forwarded: bool = False # true if this token was forced forwarded by the parser
    is_input: bool = False # true if this token was part of the input
    is_backtracked: bool = False # true if this token was backtracked by the parser

class GenTokenExtra(GenToken):
    top_k: list["GenToken"] = []


class EngineOutput(BaseModel):
    # real token that was issued by the engine
    issued_token: GenToken
    top_k: Optional[list[GenToken]]
    masked_top_k: Optional[list[GenToken]]
    is_backtracked: bool = False  # true if this token was backtracked by the parser


class VisBytesChunk(BaseModel):
    bytes: bytes
    is_input: bool = False
    input_tokens: list[GenToken] = []
    generated_tokens: list[GenToken] = []
    force_forwarded_tokens: list["GenToken"] = []
    backtrack: NonNegativeInt = 0
    engine_outputs: list[EngineOutput] = []


class GenData(BaseModel):
    tokens: list[int]
    mask: bytes
    temperature: float

    @computed_field  # type: ignore[misc]
    @cached_property
    def valid_next_tokens(self) -> list[int]:
        return [i for i, b in enumerate(self.mask) if b != 0]


class LLProgressCapture(BaseModel):
    object: Literal["capture"]
    name: str
    hex: str
    log_prob: float
    list_append: bool = False

    @model_validator(mode="before")
    def strip_list_append_prefix(cls, values):
        name = values["name"]
        if name.startswith("__LIST_APPEND:"):
            values["name"] = name[14:]
            # Override whatever was set
            values["list_append"] = True
        return values


class LLProgressText(BaseModel):
    object: Literal["text"]
    hex: str
    num_tokens: NonNegativeInt
    log_prob: float
    is_generated: bool


class LLProgressFinalText(BaseModel):
    object: Literal["final_text"]
    # we don't need to handle this for now


LLProgressItem = Annotated[
    Union[LLProgressCapture, LLProgressText, LLProgressFinalText],
    Field(discriminator="object"),
]


class LLProgress(RootModel):
    root: list[LLProgressItem]

    def to_engine_call_response(self) -> LegacyEngineCallResponse:
        new_bytes = b""
        new_token_count = 0
        new_bytes_prob = 0.0
        is_generated = False
        capture_groups: dict[str, Any] = {}
        capture_group_log_probs: dict[str, Any] = {}
        num_text_entries = 0

        for j in self.root:
            if isinstance(j, LLProgressCapture):
                is_generated = True
                cname = j.name
                data = bytes.fromhex(j.hex)
                if j.list_append:
                    if cname not in capture_groups or not isinstance(capture_groups[cname], list):
                        capture_groups[cname] = []
                        capture_group_log_probs[cname] = []
                    capture_groups[cname].append(data)
                    capture_group_log_probs[cname].append(j.log_prob)
                else:
                    capture_groups[cname] = data
                    capture_group_log_probs[cname] = j.log_prob
            elif isinstance(j, LLProgressText):
                # it actually should only happen once per round...
                new_bytes += bytes.fromhex(j.hex)
                new_token_count += j.num_tokens
                new_bytes_prob += j.log_prob
                is_generated |= j.is_generated
                num_text_entries += 1
        if num_text_entries > 0:
            new_bytes_prob /= num_text_entries

        return LegacyEngineCallResponse(
            new_bytes=new_bytes,
            new_token_count=new_token_count,
            new_bytes_prob=new_bytes_prob,
            is_generated=is_generated,
            capture_groups=capture_groups,
            capture_group_log_probs=capture_group_log_probs,
        )


class LLInterpreterResponse(BaseModel):
    progress: LLProgress
    stop: bool
    temperature: Optional[float]

class SamplingParams(TypedDict):
    top_p: Optional[float]
    top_k: Optional[int]<|MERGE_RESOLUTION|>--- conflicted
+++ resolved
@@ -1,9 +1,5 @@
-<<<<<<< HEAD
-from typing import Any, Literal, Optional, Union
-=======
 from typing import Any, Literal, Optional, Union, TypedDict
 
->>>>>>> 47239e1a
 from pydantic import BaseModel, Field, NonNegativeInt, RootModel, model_validator, computed_field
 from typing_extensions import Annotated
 from annotated_types import Ge, Le

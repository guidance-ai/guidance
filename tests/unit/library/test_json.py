--- conflicted
+++ resolved
@@ -17,14 +17,10 @@
 
 
 def generate_and_check(
-<<<<<<< HEAD
     target_obj: Any,
-    schema_obj,
+    schema_obj: Union[str, JSONSchema],
     desired_temperature: Optional[float] = None,
     strict_properties: bool = False,
-=======
-    target_obj: Any, schema_obj: Union[str, JSONSchema], desired_temperature: Optional[float] = None
->>>>>>> c8c6a119
 ):
     if isinstance(schema_obj, str):
         schema_obj = json_loads(schema_obj)
@@ -57,12 +53,8 @@
     good_bytes: Optional[bytes] = None,
     failure_byte: Optional[bytes] = None,
     allowed_bytes: Optional[Set[bytes]] = None,
-<<<<<<< HEAD
-    schema_obj: Dict[str, Any],
+    schema_obj: Union[str, JSONSchema],
     strict_properties: bool = False,
-=======
-    schema_obj: Union[str, JSONSchema],
->>>>>>> c8c6a119
 ):
     grammar = gen_json(schema=schema_obj, strict_properties=strict_properties)
 
@@ -3287,7 +3279,19 @@
         model = models.Mock(f"<s>{prepared_json}".encode())
         assert str(model + grammar) == prepared_json
 
-<<<<<<< HEAD
+class TestStringSchema:
+    def test_good(self):
+        schema = """{"type": "object", "properties": {"a": {"type": "string"}}}"""
+        target_obj = {"a": "hello"}
+        generate_and_check(target_obj, schema)
+
+    def test_bad(self):
+        schema = """{"type": "object", "properties": {"a": {"type": "string"}}}"""
+        check_match_failure(
+            bad_string='{"a": 42}',
+            schema_obj=schema,
+        )
+
 class TestStrictProperties:
     @pytest.mark.parametrize(
         "target_obj",
@@ -3462,19 +3466,4 @@
             },
             "additionalProperties": {"type": "string"},
         }
-        generate_and_check(target_obj, schema_obj, strict_properties=True)
-=======
-
-class TestStringSchema:
-    def test_good(self):
-        schema = """{"type": "object", "properties": {"a": {"type": "string"}}}"""
-        target_obj = {"a": "hello"}
-        generate_and_check(target_obj, schema)
-
-    def test_bad(self):
-        schema = """{"type": "object", "properties": {"a": {"type": "string"}}}"""
-        check_match_failure(
-            bad_string='{"a": 42}',
-            schema_obj=schema,
-        )
->>>>>>> c8c6a119
+        generate_and_check(target_obj, schema_obj, strict_properties=True)
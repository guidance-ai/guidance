--- conflicted
+++ resolved
@@ -42,17 +42,11 @@
         name="huggingface_hubllama:TheBloke/Llama-2-7B-GGUF:llama-2-7b.Q5_K_M.gguf",
         kwargs={"verbose": True, "n_ctx": 4096},
     ),
-<<<<<<< HEAD
     "transformers_phi3_small_8k_instruct": dict(
         name="transformers:microsoft/Phi-3-small-8k-instruct",
         kwargs={"trust_remote_code": True, "load_in_8bit": True, "device_map": "cuda:0"}
     ),
-    "transformers_mistral_7b": dict(
-        name="transformers:mistralai/Mistral-7B-v0.1", kwargs=dict()
-    ),
-=======
     "transformers_mistral_7b": dict(name="transformers:mistralai/Mistral-7B-v0.1", kwargs=dict()),
->>>>>>> 052d1f52
     "hfllama_mistral_7b": dict(
         name="huggingface_hubllama:TheBloke/Mistral-7B-Instruct-v0.2-GGUF:mistral-7b-instruct-v0.2.Q8_0.gguf",
         kwargs={"verbose": True},

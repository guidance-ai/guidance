--- conflicted
+++ resolved
@@ -61,7 +61,6 @@
     prompt = prompt(example='I hate tacos.')
     assert prompt["answer"] in [" Yes", " Nein", " Maybe"]
 
-<<<<<<< HEAD
 def test_select_subtoken():
     """ Test the behavior of `select` with tokens that are sub-tokens of other tokens.
     """
@@ -73,7 +72,6 @@
     } ''', llm=llm)
     prompt = prompt()
     assert prompt["is_student"] in ["True", "False"]
-=======
 
 def test_overlapping_options():
     """ Test the behavior of `select` when one option is a prefix of another.
@@ -96,5 +94,4 @@
 #     out = program(options=options)
 #     assert out["selected"] in options
 
-# TODO: test when we have few starting tokens
->>>>>>> 699c8e89
+# TODO: test when we have few starting tokens
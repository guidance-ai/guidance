--- conflicted
+++ resolved
@@ -160,15 +160,12 @@
     assert re.match(pattern, lm2["test"], re.DOTALL) is not None
 
 def test_long_prompt(selected_model, selected_model_name):
-<<<<<<< HEAD
     if selected_model_name in [
         "hfllama7b",
+        "hfllama_7b_gpu",
         "hfllama_mistral_7b",
         "transformers_mistral_7b",
     ]:
-=======
-    if selected_model_name in ["hfllama7b", "hfllama_7b_gpu"]:
->>>>>>> 98ecb3b2
         pytest.xfail("Insufficient context window in model")
     lm = selected_model
     prompt = '''Question: Legoland has 5 kangaroos for each koala. If Legoland has 180 kangaroos, how many koalas and kangaroos are there altogether?

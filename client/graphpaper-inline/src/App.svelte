<!-- Main app that handles token rendering and metrics.

This has bidirectional communication between the guidance server (usually Jupyter kernel) and client.
For upcoming features, we won't be able to send all details over the wire, and will need to operate on client request.
-->
<script lang="ts">
<<<<<<< HEAD
  import "./main.css";
  import TokenGrid from "./TokenGrid.svelte";
  import ResizeListener from "./ResizeListener.svelte";
  import {
    kernelmsg,
    clientmsg,
    type StitchMessage,
    type NodeAttr,
    type GenTokenExtra,
    isTraceMessage,
    isTextOutput,
    isRoleOpenerInput,
    isRoleCloserInput,
    isResetDisplayMessage,
    isMetricMessage,
    isExecutionCompletedMessage,
    isTokensMessage,
    isClientReadyAckMessage,
    isExecutionStartedMessage,
    isImageOutput,
    isAudioOutput,
    isVideoOutput,
  } from "./stitch";
  import StitchHandler from "./StitchHandler.svelte";
  import { onMount } from "svelte";
  import { type MetricDef, type MetricVal } from "./interfaces";
  import MetricCard from "./MetricCard.svelte";
  import { mockGenTokens, mockNodeAttrs } from "./mocks";
  import Select from "./Select.svelte";

  let msg: any;
  let textComponents: Array<NodeAttr> = [];
  let tokenDetails: Array<GenTokenExtra> = [];
  let isCompleted: boolean = false;
  let isError: boolean = false;
  let showMetrics: boolean = true;
  let requireFullReplay: boolean = true;

  let bgField: string = "Type";
  let underlineField: string = "Probability";

  // textComponents = mockNodeAttrs;
  // tokenDetails = mockGenTokens;

  $: if ($kernelmsg !== undefined) {
    if ($kernelmsg.content !== "") {
      msg = JSON.parse($kernelmsg.content);
      if (isTraceMessage(msg)) {
        if (isTextOutput(msg.node_attr)) {
          textComponents.push(msg.node_attr);
        } else if (isRoleOpenerInput(msg.node_attr)) {
          textComponents.push(msg.node_attr);
        } else if (isRoleCloserInput(msg.node_attr)) {
          textComponents.push(msg.node_attr);
        } else if (isAudioOutput(msg.node_attr)) {
          console.log("Audio available.");
          textComponents.push(msg.node_attr);
        } else if (isImageOutput(msg.node_attr)) {
          console.log("Image available.");
          textComponents.push(msg.node_attr);
        } else if (isVideoOutput(msg.node_attr)) {
          console.log("Video available.");
          textComponents.push(msg.node_attr);
        }
      }
    } else if (isExecutionStartedMessage(msg)) {
      requireFullReplay = false;
    } else if (isClientReadyAckMessage(msg)) {
      if (requireFullReplay) {
        console.log(
          "Require full replay and went past completion output message."
        );
        const msg: StitchMessage = {
          type: "clientmsg",
          content: JSON.stringify({ class_name: "OutputRequestMessage" }),
        };
        clientmsg.set(msg);
      }
    } else if (isResetDisplayMessage(msg)) {
      textComponents = [];
      isCompleted = false;
    } else if (isMetricMessage(msg)) {
      const name = msg.name;
      const value = msg.value;

      if (name in metrics && name in metricDefs) {
        let currVal = metrics[name];
        const metricDef = metricDefs[name];
        if (metricDef.isScalar === false) {
          if (value.constructor === Array) {
            metrics[name] = value;
          } else {
            currVal = currVal as Array<any>;
            metrics[name] = [...currVal.slice(1), value as string | number];
          }
        } else if (metricDef.isScalar === true) {
          metrics[name] = value;
        } else {
          console.log(`Cannot handle metric: ${name}: ${value}.`);
        }

        if (name === "status") {
          isError = value === "⚠";
        }
      }
    } else if (isExecutionCompletedMessage(msg)) {
      isCompleted = true;
    } else if (isTokensMessage(msg)) {
      requireFullReplay = false;
      isCompleted = true;
      tokenDetails = msg.tokens;

      console.log(textComponents);
      console.log(msg.tokens);
    }
    textComponents = textComponents;
  }

  const metricDefs: Record<string, MetricDef> = {
    status: {
      name: "status",
      units: "",
      description:
        "Determines whether engine is running, completed or in error.",
      isScalar: true,
      precision: 0,
    },
    cpu: {
      name: "cpu",
      units: "%",
      description: "Average utilization across CPU cores.",
      isScalar: false,
      precision: 1,
    },
    gpu: {
      name: "gpu",
      units: "%",
      description: "Average utilization across GPUs.",
      isScalar: false,
      precision: 1,
    },
    ram: {
      name: "ram",
      units: "GB",
      description: "Utilization of RAM.",
      isScalar: true,
      precision: 1,
    },
    vram: {
      name: "vram",
      units: "GB",
      description: "Utilization of video RAM.",
      isScalar: true,
      precision: 1,
    },
    "wall time": {
      name: "wall time",
      units: "s",
      description: "Time taken from initial display to engine completion.",
      isScalar: true,
      precision: 1,
    },
    "avg latency": {
      name: "avg latency",
      units: "ms",
      description: "Average roundtrip latency per token",
      isScalar: true,
      precision: 0,
    },
    consumed: {
      name: "consumed",
      units: "tkn",
      description: "Total tokens consumed by language model.",
      isScalar: true,
      precision: 0,
    },
    "token reduction": {
      name: "token reduction",
      units: "%",
      description:
        "Total tokens consumed by language model divided by total tokens.",
      isScalar: true,
      precision: 0,
    },
  };
  const metrics: Record<string, MetricVal> = {
    status: "⟳",
    // 'gpu': [0.0, 0.0, 0.0, 0.0, 0.0],
    // 'vram': 0,
    cpu: [0.0, 0.0, 0.0, 0.0, 0.0],
    ram: 0,
    "wall time": 0,
    "avg latency": 0,
    consumed: 0,
    "token reduction": 0,
  };

  onMount(() => {
    const msg: StitchMessage = {
      type: "clientmsg",
      content: JSON.stringify({ class_name: "ClientReadyMessage" }),
    };
    clientmsg.set(msg);
  });

  const onMetricClick = (_: any) => {
    showMetrics = !showMetrics;
  };
  const doNothing = (_: any) => {};
=======
  import './main.css';
  import TokenGrid from './TokenGrid.svelte';
  import ResizeListener from './ResizeListener.svelte';
  import {
    clientmsg,
    type GenTokenExtra,
    type GuidanceMessage,
    isClientReadyAckMessage,
    isExecutionCompletedMessage,
    isExecutionStartedMessage,
    isMetricMessage,
    isResetDisplayMessage,
    isRoleCloserInput,
    isRoleOpenerInput,
    isTextOutput,
    isTokensMessage,
    isTraceMessage,
    kernelmsg,
    type NodeAttr,
    state,
    Status,
    type StitchMessage
  } from './stitch';
  import StitchHandler from './StitchHandler.svelte';
  import { onMount } from 'svelte';
  import MetricRecord from './MetricRecord.svelte';
  import Select from './Select.svelte';
  import { metricDefs } from './metrics';
  import type { MetricVal } from './interfaces';
  // import { mockGenTokens, mockNodeAttrs } from './mocks';

  interface AppState {
    textComponents: Array<NodeAttr>,
    tokenDetails: Array<GenTokenExtra>,
    status: Status,
    metrics: Record<string, MetricVal>,
    shownMetrics: Array<string>,
    requireFullReplay: boolean,
  }
  let appState: AppState = {
    textComponents: [],
    tokenDetails: [],
    status: Status.Running,
    shownMetrics: [],
    metrics: {
      'status': Status.Running,
      'wall time': 0,
      'consumed': 0,
      'token reduction': 0,
      'avg latency': 0,
      'cpu': [0., 0., 0., 0., 0.],
      'gpu': [0., 0., 0., 0., 0.],
      'ram': 0,
      'vram': 0,
    },
    requireFullReplay: false,
  };
  // appState.textComponents = mockNodeAttrs;
  // appState.tokenDetails = mockGenTokens;

  let bgField: string = 'Type';
  let underlineField: string = 'Probability';

  const handleMessage = (msg: GuidanceMessage): void => {
    if (isTraceMessage(msg)) {
      if (isTextOutput(msg.node_attr)) {
        appState.textComponents.push(msg.node_attr);
      } else if (isRoleOpenerInput(msg.node_attr)) {
        appState.textComponents.push(msg.node_attr);
      } else if (isRoleCloserInput(msg.node_attr)) {
        appState.textComponents.push(msg.node_attr);
      }
    } else if (isExecutionStartedMessage(msg)) {
      appState.requireFullReplay = false;
    } else if (isClientReadyAckMessage(msg)) {
      if (appState.requireFullReplay) {
        console.log('Require full replay and went past completion output message.');
        const msg: StitchMessage = {
          type: 'clientmsg',
          content: JSON.stringify({ 'class_name': 'OutputRequestMessage' })
        };
        clientmsg.set(msg);
      }
    } else if (isResetDisplayMessage(msg)) {
      appState.textComponents = [];
      appState.status = appState.status !== Status.Error ? Status.Running : appState.status;
    } else if (isMetricMessage(msg)) {
      const name = msg.name;
      const value = msg.value;

      if (name in appState.metrics && name in metricDefs) {
        let currVal = appState.metrics[name];
        const metricDef = metricDefs[name];
        if (metricDef.isScalar === false) {
          if (value.constructor === Array) {
            appState.metrics[name] = value;
          } else {
            currVal = currVal as Array<any>;
            appState.metrics[name] = [...currVal.slice(1), value as string | number];
          }
        } else if (metricDef.isScalar === true) {
          appState.metrics[name] = value;
        } else {
          console.error(`Cannot handle metric: ${name}: ${value}.`);
        }

        // NOTE(nopdive): Need to update status too.
        if (name === 'status') {
          appState.status = value as Status;
        }
      }
    } else if (isExecutionCompletedMessage(msg)) {
      appState.status = Status.Done;
    } else if (isTokensMessage(msg)) {
      appState.requireFullReplay = false;
      appState.status = Status.Done;
      appState.tokenDetails = msg.tokens;

      // Good time to save state.
      const savedState = JSON.stringify(appState);
      const stateMessage: StitchMessage = {
        type: 'state',
        content: savedState,
      };
      state.set(stateMessage);

      // console.log(appState.textComponents);
      // console.log(appState.tokenDetails);
    }

    appState = appState;
  };

  $: if ($state !== undefined && $state.content !== '') {
    // console.log("Client state received.")
    appState = JSON.parse($state.content);
  }
  $: if ($kernelmsg !== undefined && $kernelmsg.content !== '') {
    const msg = JSON.parse($kernelmsg.content);
    handleMessage(msg);
  }
  $: {
    if (appState.status === Status.Running) {
      appState.shownMetrics = [
        'status',
        'wall time',
        'cpu',
        'ram',
        'gpu',
        'vram',
      ];
    } else {
      appState.shownMetrics = [
        'status',
        'consumed',
        'token reduction',
        'avg latency',
        'wall time',
      ];
    }
  }

  onMount(() => {
    const msg: StitchMessage = {
      type: 'clientmsg',
      content: JSON.stringify({ 'class_name': 'ClientReadyMessage' })
    };
    clientmsg.set(msg);
  });
>>>>>>> f9926a34
</script>

<svelte:head>
  <title>graphpaper</title>
  <meta name="description" content="graphpaper" />
</svelte:head>

<StitchHandler />
<ResizeListener />
<div class="w-full min-h-72">
  <nav class="sticky top-0 z-50 opacity-90">
<<<<<<< HEAD
    <!-- Metric bar -->
    {#if showMetrics}
      <section
        class="w-full flex bg-gray-100 border-b border-gray-200 text-gray-500 justify-between"
      >
        <div class="pl-2 flex">
          {#each Object.entries(metrics) as [name, value]}
            <MetricCard {value} metricDef={metricDefs[name]} />
          {/each}
        </div>
      </section>
    {/if}

    <!-- Controls -->
    <section>
      <div class="text-sm pt-2 pb-2 flex border-b border-gray-200">
        <div
          class="ml-4 mr-4 inline-flex justify-between items-center hover:bg-gray-700 hover:text-white"
          tabindex="-1"
          on:click={onMetricClick}
          on:keydown={doNothing}
          role="button"
        >
          <span
            class="text-xs inline-flex flex-col justify-center uppercase tracking-wider"
          >
            Metrics
          </span>
          {#if showMetrics}
            <svg
              xmlns="http://www.w3.org/2000/svg"
              viewBox="0 0 16 16"
              fill="currentColor"
              class="size-3"
            >
              <path d="M8 9.5a1.5 1.5 0 1 0 0-3 1.5 1.5 0 0 0 0 3Z" />
              <path
                fill-rule="evenodd"
                d="M1.38 8.28a.87.87 0 0 1 0-.566 7.003 7.003 0 0 1 13.238.006.87.87 0 0 1 0 .566A7.003 7.003 0 0 1 1.379 8.28ZM11 8a3 3 0 1 1-6 0 3 3 0 0 1 6 0Z"
                clip-rule="evenodd"
              />
            </svg>
          {:else}
            <svg
              xmlns="http://www.w3.org/2000/svg"
              viewBox="0 0 16 16"
              fill="currentColor"
              class="size-3"
            >
              <path
                fill-rule="evenodd"
                d="M3.28 2.22a.75.75 0 0 0-1.06 1.06l10.5 10.5a.75.75 0 1 0 1.06-1.06l-1.322-1.323a7.012 7.012 0 0 0 2.16-3.11.87.87 0 0 0 0-.567A7.003 7.003 0 0 0 4.82 3.76l-1.54-1.54Zm3.196 3.195 1.135 1.136A1.502 1.502 0 0 1 9.45 8.389l1.136 1.135a3 3 0 0 0-4.109-4.109Z"
                clip-rule="evenodd"
              />
              <path
                d="m7.812 10.994 1.816 1.816A7.003 7.003 0 0 1 1.38 8.28a.87.87 0 0 1 0-.566 6.985 6.985 0 0 1 1.113-2.039l2.513 2.513a3 3 0 0 0 2.806 2.806Z"
              />
            </svg>
          {/if}
        </div>
        <Select
          values={["None", "Type", "Probability", "Latency (ms)"]}
          classes="bg-gray-200"
          defaultValue={"Type"}
          on:select={(selected) => (bgField = selected.detail)}
        />
        <Select
          values={["None", "Probability", "Latency (ms)"]}
          classes="border-b-2 border-gray-400"
          defaultValue={"Probability"}
          on:select={(selected) => (underlineField = selected.detail)}
        />
      </div>
    </section>
  </nav>

  <!-- Content pane -->
  <section class="w-full">
    <TokenGrid
      {textComponents}
      {tokenDetails}
      {isCompleted}
      {isError}
      {bgField}
      {underlineField}
      {requireFullReplay}
    />
=======
    <section class="">
      <div class="text-sm pt-2 pb-2 flex justify-between border-b border-gray-200">
        <!-- Controls -->
        <span class="flex mr-2">
          <Select values={["None", "Type", "Probability", "Latency (ms)"]} classes="ml-4 pl-1 bg-gray-200"
                  defaultValue={"Type"}
                  on:select={(selected) => bgField = selected.detail} />
          <Select values={["None", "Probability", "Latency (ms)"]} classes="border-b-2 pl-1 border-gray-400"
                  defaultValue={"Probability"} on:select={(selected) => underlineField = selected.detail} />
        </span>
        <!-- Metrics -->
        <span class="flex mr-4 text-gray-300 overflow-x-scroll scrollbar-thin scrollbar-track-gray-100 scrollbar-thumb-gray-200">
          {#each appState.shownMetrics as name}
            <MetricRecord value={appState.metrics[name]} metricDef={metricDefs[name]} />
          {/each}
        </span>
      </div>
    </section>
  </nav>

  <!-- Content pane -->
  <section class="w-full">
    <TokenGrid textComponents={appState.textComponents}
               tokenDetails={appState.tokenDetails}
               isCompleted={['Done', 'Error'].includes(appState.status)}
               isError={appState.status === Status.Error}
               bgField={bgField} underlineField={underlineField} requireFullReplay="{appState.requireFullReplay}" />
>>>>>>> f9926a34
  </section>
</div><|MERGE_RESOLUTION|>--- conflicted
+++ resolved
@@ -4,217 +4,6 @@
 For upcoming features, we won't be able to send all details over the wire, and will need to operate on client request.
 -->
 <script lang="ts">
-<<<<<<< HEAD
-  import "./main.css";
-  import TokenGrid from "./TokenGrid.svelte";
-  import ResizeListener from "./ResizeListener.svelte";
-  import {
-    kernelmsg,
-    clientmsg,
-    type StitchMessage,
-    type NodeAttr,
-    type GenTokenExtra,
-    isTraceMessage,
-    isTextOutput,
-    isRoleOpenerInput,
-    isRoleCloserInput,
-    isResetDisplayMessage,
-    isMetricMessage,
-    isExecutionCompletedMessage,
-    isTokensMessage,
-    isClientReadyAckMessage,
-    isExecutionStartedMessage,
-    isImageOutput,
-    isAudioOutput,
-    isVideoOutput,
-  } from "./stitch";
-  import StitchHandler from "./StitchHandler.svelte";
-  import { onMount } from "svelte";
-  import { type MetricDef, type MetricVal } from "./interfaces";
-  import MetricCard from "./MetricCard.svelte";
-  import { mockGenTokens, mockNodeAttrs } from "./mocks";
-  import Select from "./Select.svelte";
-
-  let msg: any;
-  let textComponents: Array<NodeAttr> = [];
-  let tokenDetails: Array<GenTokenExtra> = [];
-  let isCompleted: boolean = false;
-  let isError: boolean = false;
-  let showMetrics: boolean = true;
-  let requireFullReplay: boolean = true;
-
-  let bgField: string = "Type";
-  let underlineField: string = "Probability";
-
-  // textComponents = mockNodeAttrs;
-  // tokenDetails = mockGenTokens;
-
-  $: if ($kernelmsg !== undefined) {
-    if ($kernelmsg.content !== "") {
-      msg = JSON.parse($kernelmsg.content);
-      if (isTraceMessage(msg)) {
-        if (isTextOutput(msg.node_attr)) {
-          textComponents.push(msg.node_attr);
-        } else if (isRoleOpenerInput(msg.node_attr)) {
-          textComponents.push(msg.node_attr);
-        } else if (isRoleCloserInput(msg.node_attr)) {
-          textComponents.push(msg.node_attr);
-        } else if (isAudioOutput(msg.node_attr)) {
-          console.log("Audio available.");
-          textComponents.push(msg.node_attr);
-        } else if (isImageOutput(msg.node_attr)) {
-          console.log("Image available.");
-          textComponents.push(msg.node_attr);
-        } else if (isVideoOutput(msg.node_attr)) {
-          console.log("Video available.");
-          textComponents.push(msg.node_attr);
-        }
-      }
-    } else if (isExecutionStartedMessage(msg)) {
-      requireFullReplay = false;
-    } else if (isClientReadyAckMessage(msg)) {
-      if (requireFullReplay) {
-        console.log(
-          "Require full replay and went past completion output message."
-        );
-        const msg: StitchMessage = {
-          type: "clientmsg",
-          content: JSON.stringify({ class_name: "OutputRequestMessage" }),
-        };
-        clientmsg.set(msg);
-      }
-    } else if (isResetDisplayMessage(msg)) {
-      textComponents = [];
-      isCompleted = false;
-    } else if (isMetricMessage(msg)) {
-      const name = msg.name;
-      const value = msg.value;
-
-      if (name in metrics && name in metricDefs) {
-        let currVal = metrics[name];
-        const metricDef = metricDefs[name];
-        if (metricDef.isScalar === false) {
-          if (value.constructor === Array) {
-            metrics[name] = value;
-          } else {
-            currVal = currVal as Array<any>;
-            metrics[name] = [...currVal.slice(1), value as string | number];
-          }
-        } else if (metricDef.isScalar === true) {
-          metrics[name] = value;
-        } else {
-          console.log(`Cannot handle metric: ${name}: ${value}.`);
-        }
-
-        if (name === "status") {
-          isError = value === "⚠";
-        }
-      }
-    } else if (isExecutionCompletedMessage(msg)) {
-      isCompleted = true;
-    } else if (isTokensMessage(msg)) {
-      requireFullReplay = false;
-      isCompleted = true;
-      tokenDetails = msg.tokens;
-
-      console.log(textComponents);
-      console.log(msg.tokens);
-    }
-    textComponents = textComponents;
-  }
-
-  const metricDefs: Record<string, MetricDef> = {
-    status: {
-      name: "status",
-      units: "",
-      description:
-        "Determines whether engine is running, completed or in error.",
-      isScalar: true,
-      precision: 0,
-    },
-    cpu: {
-      name: "cpu",
-      units: "%",
-      description: "Average utilization across CPU cores.",
-      isScalar: false,
-      precision: 1,
-    },
-    gpu: {
-      name: "gpu",
-      units: "%",
-      description: "Average utilization across GPUs.",
-      isScalar: false,
-      precision: 1,
-    },
-    ram: {
-      name: "ram",
-      units: "GB",
-      description: "Utilization of RAM.",
-      isScalar: true,
-      precision: 1,
-    },
-    vram: {
-      name: "vram",
-      units: "GB",
-      description: "Utilization of video RAM.",
-      isScalar: true,
-      precision: 1,
-    },
-    "wall time": {
-      name: "wall time",
-      units: "s",
-      description: "Time taken from initial display to engine completion.",
-      isScalar: true,
-      precision: 1,
-    },
-    "avg latency": {
-      name: "avg latency",
-      units: "ms",
-      description: "Average roundtrip latency per token",
-      isScalar: true,
-      precision: 0,
-    },
-    consumed: {
-      name: "consumed",
-      units: "tkn",
-      description: "Total tokens consumed by language model.",
-      isScalar: true,
-      precision: 0,
-    },
-    "token reduction": {
-      name: "token reduction",
-      units: "%",
-      description:
-        "Total tokens consumed by language model divided by total tokens.",
-      isScalar: true,
-      precision: 0,
-    },
-  };
-  const metrics: Record<string, MetricVal> = {
-    status: "⟳",
-    // 'gpu': [0.0, 0.0, 0.0, 0.0, 0.0],
-    // 'vram': 0,
-    cpu: [0.0, 0.0, 0.0, 0.0, 0.0],
-    ram: 0,
-    "wall time": 0,
-    "avg latency": 0,
-    consumed: 0,
-    "token reduction": 0,
-  };
-
-  onMount(() => {
-    const msg: StitchMessage = {
-      type: "clientmsg",
-      content: JSON.stringify({ class_name: "ClientReadyMessage" }),
-    };
-    clientmsg.set(msg);
-  });
-
-  const onMetricClick = (_: any) => {
-    showMetrics = !showMetrics;
-  };
-  const doNothing = (_: any) => {};
-=======
   import './main.css';
   import TokenGrid from './TokenGrid.svelte';
   import ResizeListener from './ResizeListener.svelte';
@@ -384,7 +173,6 @@
     };
     clientmsg.set(msg);
   });
->>>>>>> f9926a34
 </script>
 
 <svelte:head>
@@ -396,95 +184,6 @@
 <ResizeListener />
 <div class="w-full min-h-72">
   <nav class="sticky top-0 z-50 opacity-90">
-<<<<<<< HEAD
-    <!-- Metric bar -->
-    {#if showMetrics}
-      <section
-        class="w-full flex bg-gray-100 border-b border-gray-200 text-gray-500 justify-between"
-      >
-        <div class="pl-2 flex">
-          {#each Object.entries(metrics) as [name, value]}
-            <MetricCard {value} metricDef={metricDefs[name]} />
-          {/each}
-        </div>
-      </section>
-    {/if}
-
-    <!-- Controls -->
-    <section>
-      <div class="text-sm pt-2 pb-2 flex border-b border-gray-200">
-        <div
-          class="ml-4 mr-4 inline-flex justify-between items-center hover:bg-gray-700 hover:text-white"
-          tabindex="-1"
-          on:click={onMetricClick}
-          on:keydown={doNothing}
-          role="button"
-        >
-          <span
-            class="text-xs inline-flex flex-col justify-center uppercase tracking-wider"
-          >
-            Metrics
-          </span>
-          {#if showMetrics}
-            <svg
-              xmlns="http://www.w3.org/2000/svg"
-              viewBox="0 0 16 16"
-              fill="currentColor"
-              class="size-3"
-            >
-              <path d="M8 9.5a1.5 1.5 0 1 0 0-3 1.5 1.5 0 0 0 0 3Z" />
-              <path
-                fill-rule="evenodd"
-                d="M1.38 8.28a.87.87 0 0 1 0-.566 7.003 7.003 0 0 1 13.238.006.87.87 0 0 1 0 .566A7.003 7.003 0 0 1 1.379 8.28ZM11 8a3 3 0 1 1-6 0 3 3 0 0 1 6 0Z"
-                clip-rule="evenodd"
-              />
-            </svg>
-          {:else}
-            <svg
-              xmlns="http://www.w3.org/2000/svg"
-              viewBox="0 0 16 16"
-              fill="currentColor"
-              class="size-3"
-            >
-              <path
-                fill-rule="evenodd"
-                d="M3.28 2.22a.75.75 0 0 0-1.06 1.06l10.5 10.5a.75.75 0 1 0 1.06-1.06l-1.322-1.323a7.012 7.012 0 0 0 2.16-3.11.87.87 0 0 0 0-.567A7.003 7.003 0 0 0 4.82 3.76l-1.54-1.54Zm3.196 3.195 1.135 1.136A1.502 1.502 0 0 1 9.45 8.389l1.136 1.135a3 3 0 0 0-4.109-4.109Z"
-                clip-rule="evenodd"
-              />
-              <path
-                d="m7.812 10.994 1.816 1.816A7.003 7.003 0 0 1 1.38 8.28a.87.87 0 0 1 0-.566 6.985 6.985 0 0 1 1.113-2.039l2.513 2.513a3 3 0 0 0 2.806 2.806Z"
-              />
-            </svg>
-          {/if}
-        </div>
-        <Select
-          values={["None", "Type", "Probability", "Latency (ms)"]}
-          classes="bg-gray-200"
-          defaultValue={"Type"}
-          on:select={(selected) => (bgField = selected.detail)}
-        />
-        <Select
-          values={["None", "Probability", "Latency (ms)"]}
-          classes="border-b-2 border-gray-400"
-          defaultValue={"Probability"}
-          on:select={(selected) => (underlineField = selected.detail)}
-        />
-      </div>
-    </section>
-  </nav>
-
-  <!-- Content pane -->
-  <section class="w-full">
-    <TokenGrid
-      {textComponents}
-      {tokenDetails}
-      {isCompleted}
-      {isError}
-      {bgField}
-      {underlineField}
-      {requireFullReplay}
-    />
-=======
     <section class="">
       <div class="text-sm pt-2 pb-2 flex justify-between border-b border-gray-200">
         <!-- Controls -->
@@ -512,6 +211,5 @@
                isCompleted={['Done', 'Error'].includes(appState.status)}
                isError={appState.status === Status.Error}
                bgField={bgField} underlineField={underlineField} requireFullReplay="{appState.requireFullReplay}" />
->>>>>>> f9926a34
   </section>
 </div>
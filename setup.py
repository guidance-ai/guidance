--- conflicted
+++ resolved
@@ -40,11 +40,8 @@
         "msal",
         "requests",
         "numpy",
-<<<<<<< HEAD
         "anthropic"
-=======
         "aiohttp",
->>>>>>> e3c6fe93
     ],
     extras_require={
         'docs': [

import sys

# Check if 'setup.py' is run directly with 'build'
# TODO: Consider generalizing this check further?
if __name__ == "__main__":
    if len(sys.argv) >= 2 and sys.argv[1] == "build":
        raise SystemExit(
            "Error: Direct invocation of 'setup.py build' is not recommended."
            "Please use 'pip' to build and install this package, like so:\n"
            "  pip install . (for the current directory)\n"
            "  pip install -e . (for an editable install)\n"
            "  pip wheel . --no-deps (to build a wheel)"
        )

import os
import re
import codecs
from setuptools import setup, find_packages
from pybind11.setup_helpers import Pybind11Extension, build_ext

here = os.path.abspath(os.path.dirname(__file__))

install_requires = [
    "diskcache",
    "numpy",
    "ordered_set",
    "platformdirs",
    "pydantic",
    "referencing",
    "requests",
    "tiktoken>=0.3",
<<<<<<< HEAD
    "llguidance>=0.4.0,<0.5.0",
=======
    "llguidance>=0.4.1,<0.5.0",
>>>>>>> 2f114670
]

# Our basic list of 'extras'
extras_requires = {
    "azureai": ["openai>=1.0"],
    "openai": ["openai>=1.0"],
    "schemas": ["jsonschema"],
    "server": ["fastapi-slim", "uvicorn"],
}

# Create the union of all our requirements
all_requires = set()
for v in extras_requires.values():
    all_requires = all_requires.union(v)

# Required for builds etc.
doc_requires = [
    "ipython",
    "nbsphinx",
    "numpydoc",
    "sphinx_rtd_theme",
    "sphinx",
    "ipykernel",
    "huggingface_hub",
    "llama-cpp-python",
]
test_requires = [
    "azure-identity",
    "bitsandbytes",
    "jupyter",
    "papermill",
    "protobuf",
    "pytest",
    "pytest-cov",
    "sentencepiece",
    "torch",
    "transformers",
    "mypy==1.9.0",
    "types-regex",
    "types-requests",
    "types-jsonschema",
]
bench_requires = [
    "pandas",
    "huggingface_hub",
    "langchain_benchmarks",
    "langchain-community",
    "langsmith",
    "json_stream",
    "llama-cpp-python",
    "setuptools",
    "powerlift"
]


def read(*parts):
    with codecs.open(os.path.join(here, *parts), "r") as fp:
        return fp.read()


def find_version(*file_paths):
    version_file = read(*file_paths)
    version_match = re.search(r"^__version__ = ['\"]([^'\"]*)['\"]", version_file, re.M)
    if version_match:
        return version_match.group(1)
    raise RuntimeError("Unable to find version string.")


setup(
    name="guidance",
    version=find_version("guidance", "__init__.py"),
    url="https://github.com/guidance-ai/guidance",
    author="Guidance Maintainers",
    author_email="maintainers@guidance-ai.org",
    description="A guidance language for controlling large language models.",
    long_description="Guidance enables you to control modern language models more effectively and efficiently than traditional prompting or chaining. Guidance programs allow you to interleave generation, prompting, and logical control into a single continuous flow matching how the language model actually processes the text.",
    packages=find_packages(exclude=["notebooks", "client", "tests", "tests.*"]),
    package_data={"guidance": ["resources/*"]},
    ext_modules=[
        Pybind11Extension(
            "guidance.cpp", ["guidance/_cpp/main.cpp", "guidance/_cpp/byte_trie.cpp"]
        )
    ],
    cmdclass={"build_ext": build_ext},
    python_requires=">=3.9",
    install_requires=install_requires,
    extras_require={
        "all": all_requires,
        "docs": doc_requires,
        "test": test_requires,
        "bench": bench_requires,
        **extras_requires,
    },
)<|MERGE_RESOLUTION|>--- conflicted
+++ resolved
@@ -29,11 +29,7 @@
     "referencing",
     "requests",
     "tiktoken>=0.3",
-<<<<<<< HEAD
-    "llguidance>=0.4.0,<0.5.0",
-=======
     "llguidance>=0.4.1,<0.5.0",
->>>>>>> 2f114670
 ]
 
 # Our basic list of 'extras'

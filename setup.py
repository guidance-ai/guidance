--- conflicted
+++ resolved
@@ -34,12 +34,8 @@
     "psutil",
     "tiktoken>=0.3",
     "guidance-stitch",
-<<<<<<< HEAD
-    "llguidance==0.6.25",
-=======
-    "llguidance==0.5.1",
+    "llguidance==0.6.28",
     "setuptools" # TODO - Remove before release, used for multimodal mocks in python 3.12
->>>>>>> 3788a3cb
 ]
 
 # Our basic list of 'extras'
